import logging
import sys
import warnings
from PyQt4 import QtCore, QtGui

from dat.gui import vt_hooks
from dat.gui.window import MainWindow
from dat.global_data import GlobalManager
from dat.vistrail_data import VistrailManager
from dat import vistrails_interface

from vistrails.core.application import set_vistrails_application, \
    VistrailsApplicationInterface
import vistrails.core.requirements
import vistrails.gui.theme
from vistrails.packages.spreadsheet.spreadsheet_cell import CellInformation
from vistrails.packages.spreadsheet.spreadsheet_controller import \
    spreadsheetController


# TODO : maybe this could be pushed back into VisTrails
class NotificationDispatcher(object):
    class UsageWarning(UserWarning):
        """NotificationDispatcher usage warning

        Problems with how notifications are used.
        """

    def __init__(self):
        self._global_notifications = {}
        self._view_notifications = {}
        self._window_notifications = {}

        self.builderWindow = None

    def _get_notification_dict(self, window=None, view=None):
        if view is not None:
            notifications = self._view_notifications.setdefault(view, {})
        elif window is not None:
            notifications = self._window_notifications.setdefault(window, {})
        else:
            notifications = self._global_notifications

        return notifications

    def create_notification(self, notification_id, window=None, view=None):
        """Create a new notification.
        """
        notifications = self._get_notification_dict(window, view)

        if notification_id not in notifications:
            notifications[notification_id] = set()
        else:
            warnings.warn(
                    "Notification created twice: %s" % notification_id,
                    NotificationDispatcher.UsageWarning,
                    stacklevel=2)

    def register_notification(self, notification_id, method,
                              window=None, view=None):
        """Register a function with a notification.
        """
        notifications = self._get_notification_dict(window, view)

        try:
            notifications[notification_id].add(method)
        except KeyError:
            warnings.warn(
                    "Registered to non-existing notification %s" % (
                            notification_id),
                    NotificationDispatcher.UsageWarning,
                    stacklevel=2)
            notifications[notification_id] = set([method])

    def unregister_notification(self, notification_id, method,
                                window=None, view=None):
        """Removes a function from a notification.
        """
        notifications = self._get_notification_dict(window, view)

        try:
            methods = notifications[notification_id]
        except KeyError:
            warnings.warn(
                    "Unregistered from non-existing notification %s" % (
                            notification_id),
                    NotificationDispatcher.UsageWarning,
                    stacklevel=2)
        else:
            try:
                methods.remove(method)
            except KeyError:
                warnings.warn(
                        "Unregistered non-registered method from "
                        "notification %s" % notification_id,
                        NotificationDispatcher.UsageWarning,
                        stacklevel=2)

    @staticmethod
    def _broadcast_notification(notification_id, methods, args, kwargs):
        for m in methods:
            try:
                m(*args, **kwargs)
            except Exception:
                logging.exception("Got exception while sending notification "
                                  "%s" % notification_id)

    def send_notification(self, notification_id, *args, **kwargs):
        """Send a notification.

        All function that registered with it and that were global or associated
        with the current window or view will be called with the rest of the
        arguments.
        """
        try:
            self._broadcast_notification(
                    notification_id, 
                    self._global_notifications[notification_id],
                    args, kwargs)
        except KeyError:
            pass

        if self.builderWindow:
            try:
                self._broadcast_notification(
                        notification_id, 
                        self._window_notifications[self.builderWindow]
                                                  [notification_id],
                        args, kwargs)
            except KeyError:
                pass

            try:
                view = self.builderWindow.current_view
                self._broadcast_notification(
                        notification_id, 
                        self._view_notifications[view]
                                                [notification_id],
                        args, kwargs)
            except KeyError:
                pass


class Application(QtGui.QApplication, NotificationDispatcher, VistrailsApplicationInterface):
    """Represents the application.

    Replaces VisTrails's application, i.e. gets returned by
    get_vistrails_application().

    Initializes DAT metadata and VisTrails.
    """
    def __init__(self, args):
        QtGui.QApplication.__init__(self, args)
        NotificationDispatcher.__init__(self)
        # There are lots of issues with how the notifications are used
        # Although create_notification() exists, it doesn't seem to be used in
        # every case before register_notification() is called
        warnings.simplefilter('ignore', NotificationDispatcher.UsageWarning)

        VistrailsApplicationInterface.__init__(self)
        self.builderWindow = None
        set_vistrails_application(self)

        vistrails.gui.theme.initializeCurrentTheme()

        VistrailsApplicationInterface.init(self)
        from vistrails.gui.vistrails_window import QVistrailsWindow
        self.builderWindow = QVistrailsWindow(ui_hooks=vt_hooks.hooks)
        self.builderWindow.closeEvent = lambda e: None
        self.vistrailsStartup.set_needed_packages(['spreadsheet'])
        self.vistrailsStartup.init()
        self.builderWindow.link_registry()
        self.builderWindow.create_first_vistrail()

        # Set our own spreadsheet cell container class
        from dat.gui.cellcontainer import DATCellContainer
        spreadsheetController.setCellContainerClass(DATCellContainer)

        # Discover the plots and variable loaders from packages and register to
        # notifications for packages loaded/unloaded in the future
        GlobalManager.init()

        # Register the VistrailManager with the 'controller_changed'
        # notification
        VistrailManager.init()

        # Create the main window
        mw = MainWindow()
        mw.setVisible(True)

        # Create the spreadsheet for the first project
        self._controller_changed(VistrailManager().controller, new=True)

        # Create a spreadsheet and execute the visualizations when a new
        # controller is selected
        self.register_notification(
                'dat_controller_changed',
                self._controller_changed)

        # Change the current controller when another sheet is selected
        self.register_notification(
                'spreadsheet_sheet_changed',
                self._sheet_changed)

    def _controller_changed(self, controller, new=False):
        QtCore.QMetaObject.invokeMethod(
                self,
                '_controller_changed_deferred',
                QtCore.Qt.QueuedConnection,
                QtCore.Q_ARG(object, controller),
                QtCore.Q_ARG(bool, new))
        # We defer this signal because we need all VisTrails components to
        # notice that the controller changed before we execute something, else
        # components might receive the 'set_pipeline' signal before
        # 'set_controller'

    @QtCore.pyqtSlot(object, bool)
    def _controller_changed_deferred(self, controller, new):
        vistraildata = VistrailManager(controller)

        # Get the spreadsheets for this project
        spreadsheet_tabs = vistraildata.spreadsheet_tabs

        if new:
            # Execute the pipelines
<<<<<<< HEAD
            for tab in spreadsheet_tabs.itervalues():
                for cellInfo, pipeline in vistraildata.all_cells:
                    error = vistrails_interface.try_execute(
                            controller,
                            pipeline)
                    if error is not None:
                        from dat.gui.cellcontainer import DATCellContainer
                        tab.setCellWidget(
                                cellInfo.row,
                                cellInfo.column,
                                DATCellContainer(
                                        cellInfo=CellInformation(
                                                tab,
                                                cellInfo.row,
                                                cellInfo.column),
                                        error=error))
=======
            for cellInfo, pipeline in vistraildata.all_cells:
                tab = cellInfo.tab
                error = vistrails_interface.try_execute(
                        controller,
                        pipeline,
                        vistraildata.name)
                if error is not None:
                    from dat.gui.cellcontainer import DATCellContainer
                    tab.setCellWidget(
                            cellInfo.row,
                            cellInfo.column,
                            DATCellContainer(
                                    cellInfo=CellInformation(
                                            tab,
                                            cellInfo.row,
                                            cellInfo.column),
                                    error=error))
>>>>>>> b367c240

        # Make one of these tabs current
        sh_window = spreadsheetController.findSpreadsheetWindow(
                create=False)
        if sh_window is not None:
            tab = sh_window.tabController.currentWidget()
            if tab not in spreadsheet_tabs.values():
                tab_controller = sh_window.tabController
                tab = next(spreadsheet_tabs.itervalues())
                tabidx = tab_controller.indexOf(tab)
                tab_controller.setCurrentIndex(tabidx)

    def _sheet_changed(self, tab):
        vistraildata = VistrailManager.from_spreadsheet_tab(tab)
        if vistraildata is not None:
            self.builderWindow.ensureController(vistraildata.controller)

    def try_quit(self):
        return self.builderWindow.quit()

    # Various getters required by VisTrails's code...

    def is_running(self):
        return True

    def is_running_gui(self):
        return True

    def get_controller(self):
        return (self.builderWindow and
                self.builderWindow.get_current_controller())

    def get_vistrail(self):
        controller = self.get_controller()
        return controller and controller.vistrail

    def showBuilderWindow(self):
        QtGui.qApp.setActiveWindow(self.builderWindow)
        self.builderWindow.activateWindow()
        self.builderWindow.show()
        self.builderWindow.raise_()


def start():
    """Starts the DAT.

    Creates an application and a window and enters Qt's main loop.
    """
    try:
        vistrails.core.requirements.check_all_vistrails_requirements()
    except vistrails.core.requirements.MissingRequirement, e:
        QtGui.QMessageBox.critical(
                None,
                _("Missing requirement"),
                str(_("VisTrails reports that a requirement is missing.\n"
                      "This application can't continue without {required}."))
                        .format(required=e.requirement))
        return 1

    app = Application(sys.argv)
    return app.exec_()<|MERGE_RESOLUTION|>--- conflicted
+++ resolved
@@ -223,30 +223,11 @@
 
         if new:
             # Execute the pipelines
-<<<<<<< HEAD
-            for tab in spreadsheet_tabs.itervalues():
-                for cellInfo, pipeline in vistraildata.all_cells:
-                    error = vistrails_interface.try_execute(
-                            controller,
-                            pipeline)
-                    if error is not None:
-                        from dat.gui.cellcontainer import DATCellContainer
-                        tab.setCellWidget(
-                                cellInfo.row,
-                                cellInfo.column,
-                                DATCellContainer(
-                                        cellInfo=CellInformation(
-                                                tab,
-                                                cellInfo.row,
-                                                cellInfo.column),
-                                        error=error))
-=======
             for cellInfo, pipeline in vistraildata.all_cells:
                 tab = cellInfo.tab
                 error = vistrails_interface.try_execute(
                         controller,
-                        pipeline,
-                        vistraildata.name)
+                        pipeline)
                 if error is not None:
                     from dat.gui.cellcontainer import DATCellContainer
                     tab.setCellWidget(
@@ -258,7 +239,6 @@
                                             cellInfo.row,
                                             cellInfo.column),
                                     error=error))
->>>>>>> b367c240
 
         # Make one of these tabs current
         sh_window = spreadsheetController.findSpreadsheetWindow(
