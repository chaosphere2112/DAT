from PyQt4 import QtCore, QtGui

from dat.gui.overlays import Overlay

from dat import MIMETYPE_DAT_VARIABLE
<<<<<<< HEAD
from dat.operations.typecasting import get_typecast_operations
=======
from dat.gui import translate
>>>>>>> 88d27f26
from dat.vistrail_data import VistrailManager
from dat.vistrails_interface import DataPort

from vistrails.gui.ports_pane import Parameter as GuiParameter


COMPATIBLE = 'yes'
TYPECASTABLE = 'cast'
INCOMPATIBLE = 'no'


stylesheet = """
DataParameter {
    background-color: #DDD;
    padding: 3px;
}

DataParameter[assigned="yes"] {
    border: 2px solid black;
}

DataParameter[assigned="yes"]:hover {
    background-color: #BBB;
}

DataParameter[assigned="no"] {
    border: 1px dotted black;
    font-style: oblique;
}

DataParameter[targeted="yes"][compatible="yes"] {
    background-color: rgb(187, 204, 255);
    border: 2px solid rgb(102, 153, 255);
    padding: 2px;
}

DataParameter[targeted="no"][compatible="yes"] {
    background-color: rgb(187, 204, 255);
}

DataParameter[targeted="yes"][compatible="cast"] {
    background-color: rgb(255, 238, 170);
    border: 2px solid rgb(255, 208, 0);
    padding: 2px;
}

DataParameter[targeted="no"][compatible="cast"] {
    background-color: rgb(255, 238, 170);
}

DataParameter[targeted="no"][compatible="no"] {
    background-color: rgb(255, 170, 170);
}

"""


class DataParameter(QtGui.QPushButton):
    def __init__(self, overlay, port_name, pos, variable, append=False):
        QtGui.QPushButton.__init__(self)

        self.setSizePolicy(QtGui.QSizePolicy.Minimum,
                           QtGui.QSizePolicy.Fixed)
        self.setProperty('assigned', variable is not None and 'yes' or 'no')

        self._variable = variable
        if variable is not None:
            self.setText(variable.name)

            self.connect(
                    self,
                    QtCore.SIGNAL('clicked()'),
                    lambda: overlay.remove_parameter(port_name, pos))
        elif append:
            self.setText('+')
        else:
            _ = translate(DataParameter)
            self.setText(_("(not set)"))

    def update(self):
        if self._variable is not None:
            self.setText(self._variable.name)
        super(DataParameter, self).update()


class VariableDroppingOverlay(Overlay):
    """The main overlay.

    Displays targets for each parameter, according to the current plot, and
    type-checks them.
    """
    def __init__(self, cellcontainer, **kwargs):
        Overlay.__init__(self, cellcontainer, **kwargs)

        self.setStyleSheet(stylesheet)

        # Type-checking, so we can show which parameters are suitable to
        # receive the drop
        mimeData = kwargs.get('mimeData')
        if not mimeData or not mimeData.hasFormat(MIMETYPE_DAT_VARIABLE):
            self._compatible_ports = None
        else:
            varname = str(mimeData.data(MIMETYPE_DAT_VARIABLE))
            variable = (VistrailManager(self._cell._controller)
                        .get_variable(varname))
            self._compatible_ports = []
            for port in self._cell._plot.ports:
                if issubclass(variable.type.module, port.type.module):
                    self._compatible_ports.append(COMPATIBLE)
                else:
                    if get_typecast_operations(
                            variable.type,
                            port.type):
                        self._compatible_ports.append(TYPECASTABLE)
                    else:
                        self._compatible_ports.append(INCOMPATIBLE)

        self._cell._parameter_hovered = None

        self.setupUi()

    def setupUi(self):
        main_layout = QtGui.QVBoxLayout()

        name_label = QtGui.QLabel(self._cell._plot.name + " (")
        name_label.setObjectName('plot_name')
        main_layout.addWidget(name_label)

        spacing_layout = QtGui.QHBoxLayout()
        spacing_layout.addSpacing(20)
        ports_layout = QtGui.QGridLayout()

        self._parameters = [] # [[widget]]
        self._constant_widgets = dict() # widget -> port
        for i, port in enumerate(self._cell._plot.ports):
            widgets = []
            if isinstance(port, DataPort):
                param_panel = QtGui.QWidget()
                param_panel.setLayout(QtGui.QVBoxLayout())
                # Style changes according to the compatibility of the port with
                # the variable being dragged
                if self._compatible_ports is not None:
                    compatible = self._compatible_ports[i]
                else:
                    compatible = ''
                pos = 0
                for pos, variable in enumerate(
                        self._cell._parameters.get(port.name, [])):
                    param = DataParameter(self, port.name, pos,
                                          variable=variable.variable)
                    param.setProperty('compatible', compatible)
                    param.setProperty('optional', port.optional)
                    param.setProperty('targeted', 'no')
                    widgets.append(param)
                    param_panel.layout().addWidget(param)
                if (compatible == 'yes' or
                        not self._cell._parameters.get(port.name)):
                    param = DataParameter(self, port.name, pos, None,
                                          append=compatible == 'yes')
                    param.setProperty('compatible', compatible)
                    param.setProperty('optional', port.optional)
                    param.setProperty('targeted', 'no')
                    widgets.append(param)
                    param_panel.layout().addWidget(param)
            else: # isinstance(port, ConstantPort):
                gp = GuiParameter(port.type)
                try:
                    gp.strValue = self._cell._parameters[port.name][0].constant
                except KeyError:
                    pass
                param = port.widget_class(gp)
                self._constant_widgets[param] = port.name
                self.connect(param, QtCore.SIGNAL('contentsChanged'),
                             self.constant_changed)
                param_panel = param
            label = QtGui.QLabel(port.name)
            label.setBuddy(param_panel)
            self._parameters.append(widgets)
            label.setBuddy(param_panel)
            ports_layout.addWidget(label, i, 0)
            ports_layout.addWidget(param_panel, i, 1)

        # Closing parenthesis
        paren_label = QtGui.QLabel(")")
        paren_label.setObjectName('closing_paren')
        ports_layout.addWidget(paren_label, ports_layout.rowCount(), 0)
        spacing_layout.addLayout(ports_layout)

        main_layout.addLayout(spacing_layout)
        main_layout.addStretch(0)
        self.setLayout(main_layout)

    def update(self):
        for child in self._parameters:
            child.update()
        super(VariableDroppingOverlay, self).update()

    def set_mouse_position(self, x, y):
        # Find the currently targeted port: the compatible port closer to the
        # mouse

        if not self._compatible_ports:
            return # Nothing to target

        targeted, mindist = None, None
<<<<<<< HEAD
        for i, param in enumerate(self._parameters):
            if self._compatible_ports[i] != INCOMPATIBLE:
                wy = param.pos().y()
                wh = param.height()
                if y < wy:
                    dist = wy - y
                elif y > wy + wh:
                    dist = y - (wy + wh)
                else:
                    targeted = i
                    break
                if mindist is None or dist < mindist:
                    mindist = dist
                    targeted = i

        if self._cell._parameter_hovered != targeted:
=======
        for i, params in enumerate(self._parameters):
            for j, param in enumerate(params):
                if self._compatible_ports[i]:
                    wy = param.pos().y()
                    wh = param.height()
                    if y < wy:
                        dist = wy - y
                    elif y > wy + wh:
                        dist = y - (wy + wh)
                    else:
                        targeted = i
                        break
                    if mindist is None or dist < mindist:
                        mindist = dist
                        targeted = i
                        pos = j

        if (self._cell._parameter_hovered != targeted or
                self._cell._insert_pos != pos):
>>>>>>> 88d27f26
            def refresh(widget):
                style = self.style()
                style.unpolish(widget)
                style.polish(widget)
            if self._cell._parameter_hovered is not None:
                old = (self._parameters[self._cell._parameter_hovered]
                                       [self._cell._insert_pos])
                old.setProperty('targeted', 'no')
                refresh(old)

            new = self._parameters[targeted][pos]
            new.setProperty('targeted', 'yes')
            refresh(new)

            self._cell._parameter_hovered = targeted
            self._cell._insert_pos = pos

    def remove_parameter(self, port_name, pos):
        self._cell.remove_parameter(port_name, pos)

    def constant_changed(self, args):
        widget, contents = args # params are packed as a tuple for some reason
        self._cell.change_constant(self._constant_widgets[widget], contents)

    def mouseReleaseEvent(self, event):
        metrics = self.fontMetrics()
        height = metrics.height()
        
        #show advanced plot config
        if event.y() > self._parameters[-1].height() + self._parameters[-1].y() + height*2:
            #get pipeline of the cell
            mngr = VistrailManager(self._cell._controller)
            pipeline = mngr.get_pipeline(self._cell.cellInfo)
            self._cell._set_overlay(pipeline.recipe.plot.configWidget)
            self._cell._overlay.setup(self._cell, pipeline.recipe.plot)
            return
        
        Overlay.mouseReleaseEvent(self, event)<|MERGE_RESOLUTION|>--- conflicted
+++ resolved
@@ -3,11 +3,8 @@
 from dat.gui.overlays import Overlay
 
 from dat import MIMETYPE_DAT_VARIABLE
-<<<<<<< HEAD
+from dat.gui import translate
 from dat.operations.typecasting import get_typecast_operations
-=======
-from dat.gui import translate
->>>>>>> 88d27f26
 from dat.vistrail_data import VistrailManager
 from dat.vistrails_interface import DataPort
 
@@ -213,27 +210,9 @@
             return # Nothing to target
 
         targeted, mindist = None, None
-<<<<<<< HEAD
-        for i, param in enumerate(self._parameters):
-            if self._compatible_ports[i] != INCOMPATIBLE:
-                wy = param.pos().y()
-                wh = param.height()
-                if y < wy:
-                    dist = wy - y
-                elif y > wy + wh:
-                    dist = y - (wy + wh)
-                else:
-                    targeted = i
-                    break
-                if mindist is None or dist < mindist:
-                    mindist = dist
-                    targeted = i
-
-        if self._cell._parameter_hovered != targeted:
-=======
         for i, params in enumerate(self._parameters):
             for j, param in enumerate(params):
-                if self._compatible_ports[i]:
+                if self._compatible_ports[i] != INCOMPATIBLE:
                     wy = param.pos().y()
                     wh = param.height()
                     if y < wy:
@@ -250,7 +229,6 @@
 
         if (self._cell._parameter_hovered != targeted or
                 self._cell._insert_pos != pos):
->>>>>>> 88d27f26
             def refresh(widget):
                 style = self.style()
                 style.unpolish(widget)
