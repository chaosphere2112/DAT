"""Interface with VisTrails.

This module contains most of the code that deals with VisTrails pipelines.
"""

import copy
import importlib
import inspect
from itertools import chain, izip
import os
import sys
import warnings

from PyQt4 import QtCore, QtGui

from dat import BaseVariableLoader, DATRecipe, PipelineInformation, \
    RecipeParameterValue, DEFAULT_VARIABLE_NAME
from dat.gui import translate

from vistrails.core import get_vistrails_application
from vistrails.core.db.action import create_action
from vistrails.core.db.locator import XMLFileLocator
from vistrails.core.layout.workflow_layout import Pipeline as LayoutPipeline, \
    WorkflowLayout
from vistrails.core.modules.basic_modules import Constant
from vistrails.core.modules.module_descriptor import ModuleDescriptor
from vistrails.core.modules.module_registry import get_module_registry
from vistrails.core.modules.sub_module import InputPort
from vistrails.core.modules.utils import parse_descriptor_string
from vistrails.core.modules.vistrails_module import Module
from vistrails.core.utils import DummyView
from vistrails.core.vistrail.controller import VistrailController
from vistrails.core.vistrail.connection import Connection
from vistrails.core.vistrail.location import Location
from vistrails.core.vistrail.module import Module as PipelineModule
from vistrails.core.vistrail.pipeline import Pipeline
from vistrails.gui.theme import CurrentTheme
from vistrails.gui.modules import get_widget_class
from vistrails.packages.spreadsheet.basic_widgets import CellLocation, \
    SpreadsheetCell, SheetReference


class CancelExecution(RuntimeError):
    pass


def resolve_descriptor(param, package_identifier=None):
    """Resolve a type specifier to a ModuleDescriptor.

    This accepts different arguments and turns it into a ModuleDescriptor:
      * a ModuleDescriptor
      * a Module object
      * a descriptor string

    It should be used when accepting type specifiers from third-party code.

    The optional 'package_identifier' parameter gives the context in which to
    resolve module names; it is passed to parse_descriptor_string().
    """
    reg = get_module_registry()

    if isinstance(param, str):
        d_tuple = parse_descriptor_string(param, package_identifier)
        return reg.get_descriptor_by_name(*d_tuple)
    elif isinstance(param, type) and issubclass(param, Module):
        return reg.get_descriptor(param)
    elif isinstance(param, ModuleDescriptor):
        return param
    else:
        raise TypeError("resolve_descriptor() argument must be a Module "
                        "subclass or str object, not '%s'" % type(param))


class ModuleWrapper(object):
    """Object representing a VisTrails module in a DAT variable pipeline.

    This is a wrapper returned by Variable#add_module. It is used by VisTrails
    packages to build a pipeline for a new variable.
    """
    def __init__(self, variable, module_type):
        self._variable = variable
        descriptor = resolve_descriptor(module_type,
                                        self._variable._vt_package_id)
        controller = self._variable._generator.controller
        self._module = controller.create_module_from_descriptor(descriptor)
        self._variable._generator.add_module(self._module)

    def add_function(self, inputport_name, vt_type, value):
        """Add a function for a port of this module.

        vt_type is resolvable to a VisTrails module type (or a list of types).
        value is the value as a string (or a list of strings; the length should
        be the same as vt_type's).
        """
        # Check port name
        port = None
        for p in self._module.destinationPorts():
            if p.name == inputport_name:
                port = p
                break

        if port is None:
            raise ValueError("add_function() called for a non-existent input "
                             "port")

        # Check types
        if not isinstance(vt_type, (tuple, list)):
            vt_type = (vt_type,)
        if not isinstance(value, (tuple, list)):
            value = [value]
        if len(vt_type) != len(value):
            raise ValueError("add_function() received different numbers of "
                             "types and values")
        if len(vt_type) != len(port.descriptors()):
            raise ValueError("add_function() called with a different number "
                             "of values from the given input port")
        for t_param, p_descr in izip(vt_type, port.descriptors()):
            t_descr = resolve_descriptor(t_param,
                                         self._variable._vt_package_id)
            if not issubclass(t_descr.module, p_descr.module):
                raise ValueError("add_function() called with incompatible "
                                 "types")

        self._variable._generator.update_function(
                self._module,
                inputport_name,
                value)

    def connect_outputport_to(self, outputport_name, other_module, inputport_name):
        """Create a connection between ports of two modules.

        Connects the given output port of this module to the given input port
        of another module.

        The modules must be wrappers for the same Variable.
        """
        if self._variable is not other_module._variable:
            raise ValueError("connect_outputport_to() can only connect "
                             "modules of the same Variable")
        # Might raise vistrails.core.modules.module_registry:MissingPort
        self._variable._generator.connect_modules(
                self._module, outputport_name,
                other_module._module, inputport_name)


class Variable(object):
    """Object used to build a DAT variable.

    This is a wrapper used by VisTrails packages to build a pipeline for a new
    variable. This variable is then stored in the VistrailData.
    Wrapper objects are restored from the Vistrail file easily: they are
    children versions of the version tagged 'dat-vars', and have a tag
    'dat-var-name' where 'name' is the name of that specific DAT variable.
    """

    class VariableInformation(object):
        """Object actually representing a DAT variable.

        Because most of the logic/attribute in Variable become unnecessary once
        the Variable has been materialized in the pipeline, this is the actual
        class of the object we store. It is created by
        Variable#materialize().
        """
        def __init__(self, name, controller, type, provenance=None):
            self.name = name
            self._controller = controller
            self.type = type
            self.provenance = provenance

        def remove(self):
            """Delete the pipeline from the Vistrail.

            This is called by the VistrailData when the Variable is removed.
            """
            controller = self._controller
            version = controller.vistrail.get_version_number(
                    'dat-var-%s' % self.name)
            controller.prune_versions([version])

        def rename(self, new_varname):
            """Change the tag on this version in the Vistrail.

            This is called by the VistrailData when the Variable is renamed.
            """
            controller = self._controller
            version = controller.vistrail.get_version_number(
                    'dat-var-%s' % self.name)
            controller.vistrail.set_tag(version, 'dat-var-%s' % new_varname)

            self.name = new_varname

    @staticmethod
    def _get_variables_root(controller=None):
        """Create or get the version tagged 'dat-vars'

        This is the base version of all DAT variables. It consists of a single
        OutputPort module with name 'value'.
        """
        if controller is None:
            controller = get_vistrails_application().get_controller()
        if controller.vistrail.has_tag_str('dat-vars'):
            root_version = controller.vistrail.get_version_number('dat-vars')
        else:
            # Create the 'dat-vars' version
            controller.change_selected_version(0)
            controller.add_module_action
            reg = get_module_registry()
            operations = []

            # Add an OutputPort module
            descriptor = reg.get_descriptor_by_name(
                    'edu.utah.sci.vistrails.basic', 'OutputPort')
            out_mod = controller.create_module_from_descriptor(descriptor)
            operations.append(('add', out_mod))

            # Add a function to this module
            operations.extend(
                    controller.update_function_ops(
                            out_mod,
                            'name',
                            ['value']))

            # Perform the operations
            action = create_action(operations)
            controller.add_new_action(action)
            root_version = controller.perform_action(action)
            # Tag as 'dat-vars'
            controller.vistrail.set_tag(root_version, 'dat-vars')

        controller.change_selected_version(root_version)
        pipeline = controller.current_pipeline
        outmod_id = pipeline.modules.keys()
        assert len(outmod_id) == 1
        outmod_id = outmod_id[0]
        return controller, root_version, outmod_id

    def __init__(self, type, controller=None, generator=None, output=None,
            provenance=None, materialized=None):
        """Create a new variable.

        type should be resolvable to a VisTrails module type.
        """
        # Create or get the version tagged 'dat-vars'
        controller, self._root_version, self._output_module_id = (
                Variable._get_variables_root(controller))

        self._output_module = None
        self.provenance = provenance

        if generator is None and materialized is None:
            self._generator = PipelineGenerator(controller)

            # Get the VisTrails package that's creating this Variable by inspecting
            # the stack
            caller = inspect.currentframe().f_back
            try:
                module = inspect.getmodule(caller).__name__
                if module.endswith('.__init__'):
                    module = module[:-9]
                if module.endswith('.init'):
                    module = module[:-5]
                pkg = importlib.import_module(module)
                self._vt_package_id = pkg.identifier
            except (ImportError, AttributeError):
                self._vt_package_id = None
        elif generator is not None:
            self._generator = generator
            self._vt_package_id = None
            if output is not None:
                self._output_module, self._outputport_name = output
        else:
            raise ValueError

        self._materialized = materialized

        self.type = resolve_descriptor(type, self._vt_package_id)

    def add_module(self, module_type):
        """Add a new module to the pipeline and return a wrapper.
        """
        return ModuleWrapper(self, module_type)

    def select_output_port(self, module, outputport_name):
        """Select the output port of the Variable pipeline.

        The given output port of the given module will be chosen as the output
        port of the Variable. It is this output port that will be connected to
        the Plot subworkflow's input port when creating an actual pipeline.

        The selected port should have a type that subclasses the Variable's
        declared type.

        This function should be called exactly once when creating a Variable.
        """
        # Connects the output port with the given name of the given wrapped
        # module to the OutputPort module (added at version 'dat-vars')
        if module._variable is not self:
            raise ValueError("select_output_port() designated a module from a "
                             "different Variable")
        elif self._output_module is not None:
            raise ValueError("select_output_port() was called more than once")

        # Check that the port is compatible to self.type
        try:
            port = module._module.get_port_spec(
                    outputport_name, 'output')
        except Exception:
            raise ValueError("select_output_port() designated a non-existent "
                             "port")
        # The designated output port has to be a subclass of self.type
        if len(port.descriptors()) != 1:
            raise ValueError("select_output_port() designated a port with "
                             "multiple types")
        if not issubclass(port.descriptors()[0].module, self.type.module):
            raise ValueError("select_output_port() designated a port with an "
                             "incompatible type")

        self._output_module = module._module
        self._outputport_name = outputport_name

    def materialize(self, name):
        """Materialize this Variable in the Vistrail.

        Create a pipeline tagged as 'dat-var-<varname>' for this Variable,
        children of the 'dat-vars' version.

        This is called by the VistrailData when the Variable is inserted.
        """
        if self._materialized is not None:
            raise ValueError("materialize() called on already materlialized "
                             "variable %s (new name: %s)" % (
                             self._materialized.name, name))

        if self._output_module is None:
            raise ValueError("Invalid Variable: select_output_port() was "
                             "never called")

        controller = self._generator.controller
        controller.change_selected_version(self._root_version)

        out_mod = controller.current_pipeline.modules[self._output_module_id]
        self._generator.connect_modules(
                self._output_module, self._outputport_name,
                out_mod, 'InternalPipe')

        self._generator.update_function(out_mod, 'spec', [self.type.sigstring])

        self._var_version = self._generator.perform_action()
        controller.vistrail.set_tag(self._var_version,
                                    'dat-var-%s' % name)
        controller.change_selected_version(self._var_version)

        variable_info = Variable.VariableInformation(
                name,
                controller,
                self.type,
                self.provenance)
        self._materialized = variable_info
        return variable_info

    @staticmethod
    def read_type(pipeline):
        """Read the type of a Variable from its pipeline.

        The type is obtained from the 'spec' input port of the 'OutputPort'
        module.
        """
        reg = get_module_registry()
        OutputPort = reg.get_module_by_name(
                'edu.utah.sci.vistrails.basic', 'OutputPort')
        outputs = find_modules_by_type(pipeline, [OutputPort])
        if len(outputs) == 1:
            output = outputs[0]
            if get_function(output, 'name') == 'value':
                spec = get_function(output, 'spec')
                return resolve_descriptor(spec)
        return None

    @staticmethod
    def from_workflow(variable_info):
        """Reads back a Variable from a pipeline, given a VariableInformation.
        """
        controller = variable_info._controller
        varname = variable_info.name
        pipeline = controller.vistrail.getPipeline('dat-var-%s' % varname)

        generator = PipelineGenerator(controller)
        output = add_variable_subworkflow(generator, pipeline)
        return Variable(
                type=variable_info.type,
                controller=controller,
                generator=generator,
                materialized=variable_info,
                output=output,
                provenance=variable_info.provenance)


class ArgumentWrapper(object):
    def __init__(self, variable):
        self._variable = variable
        self._copied = False

    def connect_to(self, module, inputport_name):
        if not self._copied:
            # First, we need to copy this pipeline into the new Variable
            generator = module._variable._generator
            generator.append_operations(self._variable._generator.operations)
            self._copied = True
        generator.connect_modules(
                self._variable._output_module,
                self._variable._outputport_name,
                module._module,
                inputport_name)


def call_operation_callback(op, callback, args):
    """Call a VariableOperation callback to build a new Variable.

    op is the requested operation.
    callback is the VisTrails package's function that is wrapped here.
    args is a list of Variable that are the arguments of the operation; they
    need to be wrapped as the package is not supposed to manipulate these
    directly.
    """
    kwargs = dict()
    for i in xrange(len(args)):
        kwargs[op.parameters[i].name] = ArgumentWrapper(args[i])
    result = callback(**kwargs)
    for argname, arg in kwargs.iteritems():
        if not arg._copied:
            warnings.warn("In operation %r, argument %r was not used" %(
                          op.name, argname))
    return result


def apply_operation_subworkflow(controller, op, subworkflow, args):
    """Load an operation subworkflow from a file to build a new Variable.

    op is the requested operation.
    subworkflow is the filename of an XML file.
    args is a list of Variable that are the arguments of the operation; they
    will be connected in place of the operation subworkflow's InputPort
    modules.
    """
    reg = get_module_registry()
    inputport_desc = reg.get_descriptor_by_name(
            'edu.utah.sci.vistrails.basic', 'InputPort')
    outputport_desc = reg.get_descriptor_by_name(
            'edu.utah.sci.vistrails.basic', 'OutputPort')

    generator = PipelineGenerator(controller)

    # Add the operation subworkflow
    locator = XMLFileLocator(subworkflow)
    vistrail = locator.load()
    version = vistrail.get_latest_version()
    operation_pipeline = vistrail.getPipeline(version)

    # Copy every module but the InputPorts and the OutputPort
    operation_modules_map = dict() # old module id -> new module
    for module in operation_pipeline.modules.itervalues():
        if module.module_descriptor not in (inputport_desc, outputport_desc):
            operation_modules_map[module.id] = generator.copy_module(module)

    # Copy the connections and locate the input ports and the output port
    operation_params = dict() # param name -> [(module, input port name)]
    output = None # (module, port name)
    for connection in operation_pipeline.connection_list:
        src = operation_pipeline.modules[connection.source.moduleId]
        dest = operation_pipeline.modules[connection.destination.moduleId]
        if src.module_descriptor is inputport_desc:
            param = get_function(src, 'name')
            ports = operation_params.setdefault(param, [])
            ports.append((
                    operation_modules_map[connection.destination.moduleId],
                    connection.destination.name))
        elif dest.module_descriptor is outputport_desc:
            output = (operation_modules_map[connection.source.moduleId],
                      connection.source.name)
        else:
            generator.connect_modules(
                    operation_modules_map[connection.source.moduleId],
                    connection.source.name,
                    operation_modules_map[connection.destination.moduleId],
                    connection.destination.name)

    # Add the parameter subworkflows
    for i in xrange(len(args)):
        generator.append_operations(args[i]._generator.operations)
        o_mod = args[i]._output_module
        o_port = args[i]._outputport_name
        for i_mod, i_port in operation_params.get(op.parameters[i].name, []):
            generator.connect_modules(
                    o_mod, o_port,
                    i_mod, i_port)

    return Variable(
        type=op.return_type,
        controller=controller,
        generator=generator,
        output=output)


class SimpleVariableLoaderMixin(object):
    def __init__(self, filename=None):
        super(SimpleVariableLoaderMixin, self).__init__()

        if isinstance(self, CustomVariableLoader) and filename is not None:
            raise TypeError
        elif isinstance(self, FileVariableLoader):
            if filename is None:
                raise TypeError
            self.__filename = filename

        self.__parameters = dict()
        if not self._simple_parameters:
            _ = translate(SimpleVariableLoaderMixin)
            layout = QtGui.QVBoxLayout()
            layout.addWidget(QtGui.QLabel(_("This loader has no parameters.")))
            self.setLayout(layout)
            return

        layout = QtGui.QFormLayout()
        for name, opts in self._simple_parameters:
            # Unpack options
            if not isinstance(opts, (tuple, list)):
                ptype, pdef, pdesc = opts, None, None
            else:
                ptype, pdef, pdesc = opts + (None,) * (3 - len(opts))

            # Widgets
            if issubclass(ptype, basestring):
                widget = QtGui.QLineEdit()
                if pdef is not None:
                    widget.setText(pdef)
                    resetter = lambda: widget.setText(pdef)
                else:
                    resetter = lambda: widget.setText('')
                getter = lambda: widget.text()
            elif ptype is int:
                widget = QtGui.QSpinBox()
                if pdef is None:
                    resetter = lambda: widget.setValue(0)
                elif isinstance(pdef, (tuple, list)):
                    if len(pdef) != 3:
                        raise ValueError
                    widget.setRange(pdef[1], pdef[2])
                    widget.setValue(pdef[0])
                    resetter = lambda: widget.setValue(pdef[0])
                else:
                    widget.setValue(pdef)
                    resetter = lambda: widget.setValue(pdef)
                getter = lambda: widget.value()
            elif ptype is bool:
                widget = QtGui.QCheckBox()
                if pdef:
                    widget.setChecked(True)
                    resetter = lambda: widget.setChecked(True)
                else:
                    resetter = lambda: widget.setChecked(False)
                getter = lambda: widget.isChecked()
            else:
                raise ValueError("No simple widget type for parameter "
                                 "type %r" % (ptype,))

            # Store widget in layout and (widget,  getter) in a dict
            if pdesc is not None:
                layout.addRow(pdesc, widget)
            else:
                layout.addRow(name, widget)
            self.__parameters[name] = (getter, resetter)

        self.setLayout(layout)

    def reset(self):
        for name, (getter, resetter) in self.__parameters.iteritems():
            resetter()

    @classmethod
    def can_load(cls, filename):
        if cls._simple_extension is not None:
            return filename.lower().endswith(cls._simple_extension)
        else:
            return True

    def load(self):
        if isinstance(self, CustomVariableLoader):
            return self._simple_load()
        else: # isinstance(self, FileVariableLoader):
            return self._simple_load(self.__filename)

    def get_default_variable_name(self):
        if (isinstance(self, FileVariableLoader) and
                self._simple_get_varname is not None):
            return self._simple_get_varname(self.__filename)
        return self._simple_default_varname

    def get_parameter(self, name):
        getter, resetter = self.__parameters[name]
        return getter()


class CustomVariableLoader(QtGui.QWidget, BaseVariableLoader):
    """Custom variable loading tab.

    These loaders show up in a tab of their own, allowing to load any kind of
    data from any source.

    It is a widget that the user will use to choose the data he wants to load.
    load() will be called when the user confirms to actually create a Variable
    object.
    reset() is called to reset the widget to its original settings, so that it
    can be reused to load something else.
    get_default_variable_name() should return a sensible variable name for the
    variable that will be loaded; the user can edit it if need be.
    If the default variable name changes because of the user changing its
    selection, default_variable_name_changed() can be called to update it.
    """
    def __init__(self):
        QtGui.QWidget.__init__(self)
        BaseVariableLoader.__init__(self)

    def load(self):
        """Load the variable and return it.

        Implement this in subclasses to load whatever data the user selected as
        a Variable object.
        """
        raise NotImplementedError

    @staticmethod
    def simple(parameters=dict(), default_varname=DEFAULT_VARIABLE_NAME,
            load=None):
        """Make a variable loader very simply.

        This function can be used to create a CustomVariableLoader very simply,
        without having to create a full class or to create a Qt widget.
        Instead, 'parameters' are defined; the correct widget type will be
        automatically created and their values will be accessible with
        get_parameter() from the load callback.

        parameters is a list of tuples with the form:
            'param name', (type, default, description)
        It should be thought of as a dict, but ordered, thus list of key-value
        pairs.
        Example:
            [
            ('url', str),
            ('user', (str, 'admin')),
            ('password', (str, '', "Password: (birthdate by default)"));
            ]
        load is the callback used to build the variable, it will be given the
        filename as only argument.
        """
        return type(
                'CustomVariableLoader.simple_',
                (SimpleVariableLoaderMixin, CustomVariableLoader),
                dict(
                        _simple_parameters=parameters,
                        _simple_default_varname=default_varname,
                        _simple_load=load))


class FileVariableLoader(QtGui.QWidget, BaseVariableLoader):
    """A loader that gets a variable from a file.

    Subclasses do not get a tab of their own, but appear on the "File" tab if
    they indicate they are able to load the selected file.
    """
    @classmethod
    def can_load(cls, filename):
        """Indicates whether this loader can read the given file.

        If true, it will be selectable by the user.
        You have to implement this in subclasses.

        Do not actually load the data here, you should only do quick checks
        (like file extension or magic number).
        """
        return False

    def __init__(self):
        """Constructor.

        This constructor receives a 'filename' parameter: the file that we want
        to load. Do not keep the file open thoughout the life of this object,
        it could interfere with other loaders.
        """
        QtGui.QWidget.__init__(self)
        BaseVariableLoader.__init__(self)

    def load(self):
        """Load the variable and return it.

        Implement this in subclasses to do the actual loading of the variable
        from the filename that was given to the constructor, using the desired
        parameters.
        """
        raise NotImplementedError

    @staticmethod
    def simple(parameters=dict(), default_varname=DEFAULT_VARIABLE_NAME,
            extension=None, load=None, get_varname=None):
        """Make a variable loader very simply.

        This function can be used to create a CustomVariableLoader very simply,
        without having to create a full class or to create a Qt widget.
        Instead, 'parameters' are defined; the correct widget type will be
        automatically created and their values will be accessible with
        get_parameter() from the load callback.

        parameters is a list of tuples with the form:
            'param name', (type, default, description)
        It should be thought of as a dict, but ordered, thus list of key-value
        pairs.
        Example:
            [
            ('url', str),
            ('user', (str, 'admin')),
            ('password', (str, '', "Password: (birthdate by default)"));
            ]
        extension is the file extension of the files that will be accepted; if
        None, every file is accepted.
        load is the callback used to build the variable, it will be given the
        filename as only argument.
        get_varname is an optional callback used to get the new variable's
        default name, it will be given the filename as only argument.
        """
        return type(
                'CustomVariableLoader.simple_',
                (SimpleVariableLoaderMixin, FileVariableLoader),
                dict(
                        _simple_parameters=parameters,
                        _simple_default_varname=default_varname,
                        _simple_extension=extension,
                        _simple_load=load,
                        _simple_get_varname=staticmethod(get_varname)))


class Port(object):
    """A simple bean containing informations about one of a plot's port.

    These are optionally passed to Plot's constructor by a VisTrails package,
    else they will be built from the InputPort modules found in the pipeline.

    'accepts' can be either DATA, which means the port should receive a
    variable through drag and drop, or INPUT, which means the port will be
    settable through VisTrails's constant widgets. In the later case, the
    module type should be a constant.
    """
    DATA = 1
    INPUT = 2

    def __init__(self, name, type=None, optional=False, multiple_values=False,
            accepts=DATA):
        self.name = name
        self.type = type
        self.optional = optional
        self.multiple_values = multiple_values
        self.accepts = accepts


class DataPort(Port):
    def __init__(self, *args, **kwargs):
        Port.__init__(self, *args, accepts=Port.DATA, **kwargs)


class ConstantPort(Port):
    def __init__(self, *args, **kwargs):
        Port.__init__(self, *args, accepts=Port.INPUT, **kwargs)


class Plot(object):
    def __init__(self, name, **kwargs):
        """A plot descriptor.

        Describes a Plot. These objects should be created by a VisTrails
        package for each Plot it wants to registers with DAT, and added to a
        global '_plots' variable in the 'init' module (for a reloadable
        package).

        name is mandatory and will be displayed to the user.
        description is a text that explains what your Plot is about, and can be
        localized.
        ports should be a list of Port objects describing the input your Plot
        expects.
        subworkflow is the path to the subworkflow that will be used for this
        Plot. In this string, '{package_dir}' will be replaced with the current
        package's path.
        """
        self.name = name
        self.description = kwargs.get('description')

        caller = inspect.currentframe().f_back
        package = os.path.dirname(inspect.getabsfile(caller))

        # Build plot from a subworkflow
        self.subworkflow = kwargs['subworkflow'].format(package_dir=package)
        self.ports = kwargs.get('ports', [])

        # Set the plot config widget, ensuring correct parent class
        from dat.gui.overlays import PlotConfigOverlay, \
            DefaultPlotConfigOverlay
        self.configWidget = kwargs.get('configWidget', DefaultPlotConfigOverlay)
        if not issubclass(self.configWidget, PlotConfigOverlay): 
            warnings.warn("Config widget of plot '%s' does not subclass "
                          "'PlotConfigOverlay'. Using default." % self.name)
            self.configWidget = DefaultPlotConfigOverlay

    def _read_metadata(self, package_identifier):
        """Reads a plot's ports from the subworkflow file
    
        Finds each InputPort module and gets the parameter name, optional flag
        and type from its 'name', 'optional' and 'spec' input functions.

        If the module type is a subclass of Constant, we will assume the port
        is to be set via direct input (ConstantPort), else by dragging a
        variable (DataPort).
        """
        locator = XMLFileLocator(self.subworkflow)
        vistrail = locator.load()
        version = vistrail.get_latest_version()
        pipeline = vistrail.getPipeline(version)

        inputports = find_modules_by_type(pipeline, [InputPort])
        if not inputports:
            raise ValueError("No InputPort module")

        currentports = {port.name: port for port in self.ports}
        seenports = set()
        for port in inputports:
            name = get_function(port, 'name')
            if not name:
                raise ValueError("Subworkflow of plot '%s' has an InputPort "
                                 "with no name" % self.name)
            if name in seenports:
                raise ValueError("Subworkflow of plot '%s' has several "
                                 "InputPort modules with name '%s'" % (
                                 self.name, name))
            spec = get_function(port, 'spec')
            optional = get_function(port, 'optional')
            if optional == 'True':
                optional = True
            elif optional == 'False':
                optional = False
            else:
                optional = None

            try:
                currentport = currentports[name]
            except KeyError:
                # If the package didn't provide any port, it's ok, we can
                # discover them. But if some were present and some were
                # forgotten, emit a warning
                if currentports:
                    warnings.warn("Declaration of plot '%s' omitted port "
                                  "'%s'" % (self.name, name))
                if not spec:
                    warnings.warn("Subworkflow of plot '%s' has an InputPort "
                                  "'%s' with no type -- assuming Module" % (
                                  self.name, name))
                    spec = 'edu.utah.sci.vistrails.basic:Module'
                if not optional:
                    optional = False
                type = resolve_descriptor(spec, package_identifier)
                if issubclass(type.module, Constant):
                    currentport = ConstantPort(
                            name=name,
                            type=type,
                            optional=optional)
                else:
                    currentport = DataPort(
                            name=name,
                            type=type,
                            optional=optional)

                self.ports.append(currentport)
            else:
                currentspec = (currentport.type.identifier +
                               ':' +
                               currentport.type.name)
                if ((spec and spec != currentspec) or
                        (optional is not None and
                         optional != currentport.optional)):
                    warnings.warn("Declaration of port '%s' from plot '%s' "
                                  "differs from subworkflow contents" % (
                                  name, self.name))
                spec = currentspec
                type = resolve_descriptor(currentspec, package_identifier)

            # Get info from the PortSpec
            currentport.default_value = None
            currentport.enumeration = None
            try:
                (default_type, default_value,
                 entry_type, enum_values) = read_port_specs(
                        pipeline,
                        port)
                if default_value is not None:
                    if not issubclass(default_type, type.module):
                        raise ValueError("incompatible type %r" % ((
                                         default_type,
                                         type.module),))
                    elif default_type is type.module:
                        currentport.default_value = default_value
                currentport.entry_type = entry_type
                currentport.enum_values = enum_values
            except ValueError, e:
                raise ValueError("Error reading specs for port '%s' "
                                 "from plot '%s': %s" % (
                                 name, self.name, e.args[0]))

            seenports.add(name)

        # If the package declared ports that we didn't see
        missingports = list(set(currentports.keys()) - seenports)
        if currentports and missingports:
            raise ValueError("Declaration of plot '%s' mentions missing "
                             "InputPort module '%s'" % (
                             self.name, missingports[0]))

        for port in self.ports:
            if isinstance(port, ConstantPort):
                module = port.type.module
                port.widget_class = get_widget_class(module)


class VariableOperation(object):
    """An operation descriptor.

    Describes a variable operation. These objects should be created by a
    VisTrails package for each operation it wants to register with DAT, and
    added to a global '_variable_operations' list in the 'init' module (for a
    reloadable package).

    name is mandatory and is what will need to be typed to call the operation.
    It can also be an operator: +, -, *, /
    callback is a function that will be called to construct the new variable
    from the operands.
    args is a tuple; each element is the type (or types) accepted for that
    parameter. For instance, an operation that accepts two arguments, the first
    argument being a String and the second argument either a Float or an
    Integer, use: args=(String, (Float, Integer))
    symmetric means that the function will be called if the arguments are
    backwards; this only works for operations with 2 arguments of different
    types. It is useful for operators such as * and +.
    """
    def __init__(self, name, args, return_type,
             callback=None, subworkflow=None, symmetric=False):
        self.name = name
        self.parameters = args
        self.return_type = return_type
        self.callback = self.subworkflow = None
        if callback is not None and subworkflow is not None:
            raise ValueError("VariableOperation() got both callback and "
                             "subworkflow parameters")
        elif callback is not None:
            self.callback = callback
        elif subworkflow is not None:
            caller = inspect.currentframe().f_back
            package = os.path.dirname(inspect.getabsfile(caller))
            self.subworkflow = subworkflow.format(package_dir=package)
        else:
            raise ValueError("VariableOperation() got neither callback nor "
                             "subworkflow parameters")
        self.symmetric = symmetric


class OperationArgument(object):
    """One of the argument of an operation.

    Describes one of the arguments of a VariableOperation. These objects should
    be created by a VisTrails package and passed in a list as the 'args'
    argument of VariableOperation's constructor.

    name is mandatory and is what will be passed to the callback function or
    subworkflow. Note that arguments are passed as keywords, not positional
    arguments.
    types is a VisTrails Module subclass, or a sequence of Module subclasses,
    in which case the argument will accept any of these types.
    """
    def __init__(self, name, types):
        self.name = name
        if isinstance(types, (list, tuple)):
            self.types = tuple(types)
        else:
            self.types = (types,)


def get_function(module, function_name):
    """Get the value of a function of a pipeline module.
    """
    for function in module.functions:
        if function.name == function_name:
            if len(function.params) > 0:
                return function.params[0].strValue
    return None


<<<<<<< HEAD
def walk_modules(pipeline, modules,
                 module_filter=None,
                 connection_filter=None,
                 depth=sys.maxint):
    if module_filter is None:
        module_filter = lambda m: True
    if connection_filter is None:
        connection_filter = lambda m: True
=======
def read_port_specs(pipeline, port):
    default_type = None
    default_value = None

    # First: try from the InputPort's 'Default' port
    # Connections to the 'Default' port
    connections = [c
                   for c in pipeline.connection_list
                   if c.destination.moduleId == port.id and
                           c.destination.name == 'Default']
    if len(connections) > 1:
        raise ValueError("multiple default values set")
    elif len(connections) == 1:
        module = pipeline.modules[connections[0].source.moduleId]
        module_type = module.module_descriptor.module
        if not issubclass(module_type, Constant):
            raise ValueError("not a Constant")
        default_type, default_value = (
                module_type, get_function(module, 'value'))

    # Connections from the 'InternalPipe' port
    connections = [c
                   for c in pipeline.connection_list
                   if c.source.moduleId == port.id and
                           c.source.name == 'InternalPipe']
    if len(connections) != 1:
        # Can't guess anything here
        return default_type, default_value, None, None
    module = pipeline.modules[connections[0].destination.moduleId]
    d_port_name = connections[0].destination.name
    for d_port in module.destinationPorts():
        if d_port.name != d_port_name:
            continue
        descriptors = d_port.descriptors()
        if len(descriptors) != 1:
            break
        if ((default_type, default_value == None, None) and
                d_port.defaults and d_port.defaults[0]):
            default_type = descriptors[0].module
            default_value = d_port.defaults[0]
        psi = d_port.port_spec_items[0]
        if psi.entry_type is not None and psi.entry_type.startswith('enum'):
            entry_type, enum_values = psi.entry_type, psi.values
        else:
            entry_type, enum_values = None, None
        return default_type, default_value, entry_type, enum_values

    return default_type, default_type, None, None


def delete_linked(controller, modules, operations,
                  module_filter=lambda m: True,
                  connection_filter=lambda c: True,
                  depth=sys.maxint):
    """Delete all modules and connections linked to the specified modules.

    module_filter is an optional function called during propagation to modules.

    connection_filter is an optional function called during propagation to
    connections.
>>>>>>> cd47cc13

    # Build a map of the connections in which each module takes part
    module_connections = dict()
    for connection in pipeline.connection_list:
        for mod in (connection.source.moduleId,
                    connection.destination.moduleId):
            conns = module_connections.setdefault(mod, set())
            conns.add(connection)

    visited_connections = set()

    if isinstance(modules, (list, tuple, set)):
        open_list = modules
    else:
        open_list = [modules]

    selected = set(iter(open_list))

    # At each step
    while depth > 0 and open_list:
        new_open_list = []
        # For each module considered
        for module in open_list:
            # For each connection it takes part in
            for connection in module_connections.get(module.id, []):
                # If that connection passes the filter
                if (connection not in visited_connections and
                        connection_filter(connection)):
                    # Get the other module
                    if connection.source.moduleId == module.id:
                        other_mod = connection.destination.moduleId
                    else:
                        other_mod = connection.source.moduleId
                    other_mod = pipeline.modules[other_mod]
                    if other_mod in selected:
                        continue
                    # And if it passes the filter
                    if module_filter(other_mod):
                        # Select it
                        selected.add(other_mod)
                        # And add it to the list
                        new_open_list.append(other_mod)
                visited_connections.add(connection)

        open_list = new_open_list
        depth -= 1

    conn_selected = set()
    for module in selected:
        conn_selected.update(module_connections.get(module.id, []))

    return selected, conn_selected


def delete_linked(controller, modules, operations,
                  module_filter=None,
                  connection_filter=None,
                  depth=sys.maxint):
    """Delete all modules and connections linked to the specified modules.

    module_filter is an optional function called during propagation to modules.

    connection_filter is an optional function called during propagation to
    connections.

    depth_limit is an optional integer limiting the depth of the operation.
    """
    to_delete, conn_to_delete = walk_modules(
            controller.current_pipeline,
            modules,
            module_filter,
            connection_filter,
            depth)
    operations.extend(('delete', conn) for conn in conn_to_delete)
    operations.extend(('delete', module) for module in to_delete)

    return set(mod.id for mod in to_delete)


def find_modules_by_type(pipeline, moduletypes):
    """Finds all modules that subclass one of the given types in the pipeline.
    """
    moduletypes = tuple(moduletypes)
    result = []
    for module in pipeline.module_list:
        desc = module.module_descriptor
        if issubclass(desc.module, moduletypes):
            result.append(module)
    return result


def get_pipeline_location(controller, pipelineInfo):
    pipeline = controller.vistrail.getPipeline(pipelineInfo.version)

    location_modules = find_modules_by_type(pipeline, [CellLocation])
    if len(location_modules) == 1:
        loc = location_modules[0]
        row = int(get_function(loc, 'Row')) - 1
        col = int(get_function(loc, 'Column')) - 1
        return row, col
    raise ValueError


def get_plot_modules(pipelineInfo, pipeline):
    """Gets all the modules from the plot subpipeline in a given pipeline.
    """
    # To get all the modules of the plot:
    # We start from the input ports (modules in the port_map) and we follow
    # edges, without traversing one of the connections from the conn_map
    ignore_edges = set(conn_id
                       for param in pipelineInfo.conn_map.itervalues()
                       for var in param
                       for conn_id in var) # set([conn_id: int])
    init_modules = set(pipeline.modules[mod_id]
                       for lp in pipelineInfo.port_map.itervalues()
                       for mod_id, port_name in lp)
    modules, conns = walk_modules(
            pipeline,
            init_modules,
            connection_filter=lambda c: c.id not in ignore_edges)
    modules = filter(lambda m: m.module_descriptor.module is not CellLocation,
                     modules)
    return modules


class PipelineGenerator(object):
    """A wrapper for simple operations that keeps a list of all modules.

    This wraps simple operations on the pipeline and keeps the list of
    VisTrails ops internally. It also keeps a list of all modules needed by
    VisTrails's layout function.
    """
    def __init__(self, controller):
        self.controller = controller
        self._version = controller.current_version
        self.operations = []
        self.all_modules = set(controller.current_pipeline.module_list)
        self.all_connections = set(controller.current_pipeline.connection_list)

    def _ensure_version(self):
        if self.controller.current_version != self._version:
            self.controller.change_selected_version(self._version)

    def append_operations(self, operations):
        for op in operations:
            if op[0] == 'add':
                if isinstance(op[1], PipelineModule):
                    self.all_modules.add(op[1])
                elif isinstance(op[1], Connection):
                    self.all_connections.add(op[1])
        self.operations.extend(operations)

    def copy_module(self, module):
        """Copy a VisTrails module to this controller.

        Returns the new module (that is not yet created in the vistrail!)
        """
        module = module.do_copy(True, self.controller.vistrail.idScope, {})
        self.operations.append(('add', module))
        self.all_modules.add(module)
        return module

    def add_module(self, module):
        self.operations.append(('add', module))
        self.all_modules.add(module)

    def connect_modules(self, src_mod, src_port, dest_mod, dest_port):
        self._ensure_version()
        new_conn = self.controller.create_connection(
                src_mod, src_port,
                dest_mod, dest_port)
        self.operations.append(('add', new_conn))
        self.all_connections.add(new_conn)
        return new_conn.id

    def update_function(self, module, portname, values):
        self._ensure_version()
        self.operations.extend(self.controller.update_function_ops(
                module, portname, values))

    def delete_linked(self, modules, **kwargs):
        """Wrapper for delete_linked().

        This calls delete_linked with the controller and list of operations,
        and updates the internal list of all modules to be layout.
        """
        self._ensure_version()
        deleted_ids = delete_linked(
                self.controller, modules, self.operations, **kwargs)
        self.all_modules = set(
                m
                for m in self.all_modules
                if m.id not in deleted_ids)
        self.all_connections = set(
                c
                for c in self.all_connections
                if (c.source.moduleId not in deleted_ids and
                        c.destination.moduleId not in deleted_ids))

    def delete_modules(self, modules):
        self.delete_linked(modules, depth=0)

    def perform_action(self):
        """Layout all the modules and create the action.
        """
        self._ensure_version()

        wf = LayoutPipeline()
        wf_iport_map = {}
        wf_oport_map = {}

        for module in self.all_modules:
            wf_mod = wf.createModule(
                    module.id, module.name,
                    len(module.destinationPorts()),
                    len(module.sourcePorts()))
            wf_mod._actual_module = module
            input_ports = module.destinationPorts()
            output_ports = module.sourcePorts()

            for i, p in enumerate(input_ports):
                if module.id not in wf_iport_map:
                    wf_iport_map[module.id] = {}
                wf_iport_map[module.id][p.name] = wf_mod.input_ports[i]
            for i, p in enumerate(output_ports):
                if module.id not in wf_oport_map:
                    wf_oport_map[module.id] = {}
                wf_oport_map[module.id][p.name] = wf_mod.output_ports[i]

        for conn in self.all_connections:
            src = wf_oport_map[conn.sourceId][conn.source.name]
            dst = wf_iport_map[conn.destinationId][conn.destination.name]
            wf.createConnection(src.module, src.index, 
                                dst.module, dst.index)

        def get_module_size(m):
            return 130, 50 # TODO-dat : Of course, this is wrong

        layout = WorkflowLayout(
                wf,
                get_module_size,
                CurrentTheme.MODULE_PORT_MARGIN,
                (CurrentTheme.PORT_WIDTH,  CurrentTheme.PORT_HEIGHT),
                CurrentTheme.MODULE_PORT_SPACE)
        layout.compute_module_sizes()
        layout.assign_modules_to_layers()
        layout.assign_module_permutation_to_each_layer()
        layer_x_separation = layer_y_separation = 50
        layout.compute_layout(layer_x_separation, layer_y_separation)

        center_out = [0.0, 0.0]
        for wf_mod in wf.modules:
            center_out[0] += wf_mod.layout_pos.x
            center_out[1] += wf_mod.layout_pos.y
        center_out[0] /= float(len(self.all_modules))
        center_out[1] /= float(len(self.all_modules))

        pipeline = self.controller.current_pipeline
        existing_modules = set(m.id for m in pipeline.module_list)
        for wf_mod in wf.modules:
            module = wf_mod._actual_module
            x = wf_mod.layout_pos.x - center_out[0]
            y = wf_mod.layout_pos.y - center_out[1]
            y = -y # Yes, it's backwards in VisTrails
            if module.id in existing_modules:
                # This module already exists in the workflow, we have to emit a
                # move operation
                # See vistrails.core.vistrail.controller:
                #         VistrailController#move_module_list()
                loc_id = self.controller.vistrail.idScope.getNewId(
                        Location.vtType)
                location = Location(id=loc_id, x=x, y=y)
                if module.location and module.location.id != -1:
                    old_location = module.location
                    self.operations.append(('change', old_location, location,
                                            module.vtType, module.id))
                else:
                    self.operations.append(('add', location,
                                            module.vtType, module.id))
            else:
                # This module's addition to the workflow is pending, as
                # create_action() was not yet called
                # We can just change its position
                module.location.x = x
                module.location.y = y

        action = create_action(self.operations)
        self.controller.add_new_action(action)
        return self.controller.perform_action(action)


def add_variable_subworkflow(generator, variable, plot_ports=None):
    """Add a variable subworkflow to the pipeline.

    Copy the variable subworkflow from its own pipeline to the given one.

    If plot_ports is given, connects the pipeline to the ports in plot_ports,
    and returns the ids of the connections tying this variable to the plot,
    which are used to build the pipeline's conn_map.

    If plot_ports is None, just returns the (module, port_name) of the output
    port.
    """
    if isinstance(variable, Pipeline):
        var_pipeline = variable
    else:
        var_pipeline = generator.controller.vistrail.getPipeline(
                'dat-var-%s' % variable)

    reg = get_module_registry()
    outputport_desc = reg.get_descriptor_by_name(
            'edu.utah.sci.vistrails.basic', 'OutputPort')

    # Copy every module but the OutputPort
    output_id = None
    var_modules_map = dict() # old_mod_id -> new_module
    for module in var_pipeline.modules.itervalues():
        if (module.module_descriptor is outputport_desc and
                get_function(module, 'name') == 'value'):
            output_id = module.id
        else:
            # We can't just add this module to the new pipeline!
            # We need to create a new one to avoid id collisions
            var_modules_map[module.id] = generator.copy_module(module)

    if output_id is None:
        raise ValueError("add_variable_subworkflow: variable pipeline has no "
                         "'OutputPort' module")

    # Copy every connection except the one to the OutputPort module
    for connection in var_pipeline.connection_list:
        if connection.destination.moduleId != output_id:
            generator.connect_modules(
                    var_modules_map[connection.source.moduleId],
                    connection.source.name,
                    var_modules_map[connection.destination.moduleId],
                    connection.destination.name)

    if plot_ports:
        connection_ids = []
        # Connects the port previously connected to the OutputPort to the ports
        # in plot_ports
        for connection in var_pipeline.connection_list:
            if connection.destination.moduleId == output_id:
                for var_output_mod, var_output_port in plot_ports:
                    connection_ids.append(generator.connect_modules(
                            var_modules_map[connection.source.moduleId],
                            connection.source.name,
                            var_output_mod,
                            var_output_port))
        return connection_ids
    else:
        # Just find the output port and return it
        for connection in var_pipeline.connection_list:
            if connection.destination.moduleId == output_id:
                return (var_modules_map[connection.source.moduleId],
                        connection.source.name)
        assert False


def add_variable_subworkflow_typecast(generator, variable, plot_ports,
                                       expected_type, typecast):
    if issubclass(variable.type.module, expected_type.module):
        return (
                add_variable_subworkflow(
                        generator,
                        variable.name,
                        plot_ports),
                RecipeParameterValue(variable=variable))
    else:
        # Load the variable from the workflow
        var_pipeline = Variable.from_workflow(variable)

        # Apply the operation
        var_pipeline, typecast_operation = typecast(
                generator.controller, var_pipeline,
                variable.type, expected_type)

        generator.append_operations(var_pipeline._generator.operations)
        if plot_ports:
            connection_ids = []
            for var_output_mod, var_output_port in plot_ports:
                connection_ids.append(generator.connect_modules(
                        var_pipeline._output_module,
                        var_pipeline._outputport_name,
                        var_output_mod,
                        var_output_port))
            return connection_ids, RecipeParameterValue(
                    variable=variable,
                    typecast=typecast_operation.name)
        else:
            return (var_pipeline._output_module, var_pipeline._outputport_name)


def add_constant_module(generator, descriptor, constant, plot_ports):
    module = generator.controller.create_module_from_descriptor(descriptor)
    generator.add_module(module)
    generator.update_function(module, 'value', [constant])

    connection_ids = []
    for output_mod, output_port in plot_ports:
        connection_ids.append(generator.connect_modules(
                module,
                'value',
                output_mod,
                output_port))

    return connection_ids


def create_pipeline(controller, recipe, cell_info, typecast=None):
    """Create a pipeline from a recipe and return its information.
    """
    # Build from the root version
    controller.change_selected_version(0)

    reg = get_module_registry()

    generator = PipelineGenerator(controller)

    inputport_desc = reg.get_descriptor_by_name(
            'edu.utah.sci.vistrails.basic', 'InputPort')

    # Add the plot subworkflow
    locator = XMLFileLocator(recipe.plot.subworkflow)
    vistrail = locator.load()
    version = vistrail.get_latest_version()
    plot_pipeline = vistrail.getPipeline(version)

    connected_to_inputport = set(
            c.source.moduleId
            for c in plot_pipeline.connection_list
            if plot_pipeline.modules[
                    c.destination.moduleId
                ].module_descriptor is inputport_desc)

    # Copy every module but the InputPorts and up
    plot_modules_map = dict() # old module id -> new module
    for module in plot_pipeline.modules.itervalues():
        if (module.module_descriptor is not inputport_desc and
                module.id not in connected_to_inputport):
            plot_modules_map[module.id] = generator.copy_module(module)

    del connected_to_inputport

    def _get_or_create_module(moduleType):
        """Returns or creates a new module of the given type.

        Warns if multiple modules of that type were found.
        """
        modules = find_modules_by_type(plot_pipeline, [moduleType])
        if not modules:
            desc = reg.get_descriptor_from_module(moduleType)
            module = controller.create_module_from_descriptor(desc)
            generator.add_module(module)
            return module, True
        else:
            # Currently we do not support multiple cell locations in one
            # pipeline but this may be a feature in the future, to have
            # linked visualizations in multiple cells
            if len(modules) > 1:
                warnings.warn("Found multiple %s modules in plot "
                              "subworkflow, only using one." % moduleType)
            return plot_modules_map[modules[0].id], False

    # Connect the CellLocation to the SpreadsheetCell
    cell_modules = find_modules_by_type(plot_pipeline,
                                        [SpreadsheetCell])
    if cell_modules:
        # Add a CellLocation module if the plot subworkflow didn't contain one
        location_module, new_location = _get_or_create_module(CellLocation)

        if new_location:
            # Connect the CellLocation to the SpreadsheetCell
            cell_module = plot_modules_map[cell_modules[0].id]
            generator.connect_modules(
                    location_module, 'self',
                    cell_module, 'Location')

        if location_module:
            row, col = cell_info.row, cell_info.column
            generator.update_function(
                    location_module, 'Row', [str(row + 1)])
            generator.update_function(
                    location_module, 'Column', [str(col + 1)])

            if len(cell_modules) > 1:
                warnings.warn("Plot subworkflow '%s' contains more than "
                              "one spreadsheet cell module. Only one "
                              "was connected to a location module." %
                              recipe.plot.name)
    else:
        warnings.warn("Plot subworkflow '%s' does not contain a "
                      "spreadsheet cell module" % recipe.plot.name)

    # Copy the connections and locate the input ports
    plot_params = dict() # param name -> [(module, input port name)]
    for connection in plot_pipeline.connection_list:
        src = plot_pipeline.modules[connection.source.moduleId]
        dest = plot_pipeline.modules[connection.destination.moduleId]
        if dest.module_descriptor is inputport_desc:
            continue
        elif src.module_descriptor is inputport_desc:
            param = get_function(src, 'name')
            ports = plot_params.setdefault(param, [])
            ports.append((
                    plot_modules_map[connection.destination.moduleId],
                    connection.destination.name))
        else:
            generator.connect_modules(
                    plot_modules_map[connection.source.moduleId],
                    connection.source.name,
                    plot_modules_map[connection.destination.moduleId],
                    connection.destination.name)

    # Adds default values for unset constants
    defaulted_parameters = dict(recipe.parameters)
    for port in recipe.plot.ports:
        if (isinstance(port, ConstantPort) and
                port.default_value is not None and
                port.name not in recipe.parameters):
            defaulted_parameters[port.name] = [RecipeParameterValue(
                    constant=port.default_value)]

    # Maps a port name to the list of parameters
    # for each parameter, we have a list of connections tying it to modules of
    # the plot
    conn_map = dict() # param: str -> [[conn_id: int]]

    name_to_port = {port.name: port for port in recipe.plot.ports}
    actual_parameters = {}
    for port_name, parameters in defaulted_parameters.iteritems():
        plot_ports = plot_params.get(port_name, [])
        p_conns = conn_map[port_name] = []
        actual_values = []
        for parameter in parameters:
            if parameter.type == RecipeParameterValue.VARIABLE:
                conns, actual_param = add_variable_subworkflow_typecast(
                        generator,
                        parameter.variable,
                        plot_ports,
                        name_to_port[port_name].type,
                        typecast=typecast)
                p_conns.append(conns)
                actual_values.append(actual_param)
            else: # parameter.type == RecipeParameterValue.CONSTANT
                desc = name_to_port[port_name].type
                p_conns.append(add_constant_module(
                        generator,
                        desc,
                        parameter.constant,
                        plot_ports))
                actual_values.append(parameter)
        actual_parameters[port_name] = actual_values

    pipeline_version = generator.perform_action()
    controller.vistrail.change_description(
            "Created DAT plot %s" % recipe.plot.name,
            pipeline_version)
    # FIXME : from_root seems to be necessary here, I don't know why
    controller.change_selected_version(pipeline_version, from_root=True)

    # Convert the modules to module ids in the port_map
    port_map = dict()
    for param, portlist in plot_params.iteritems():
        port_map[param] = [(module.id, port) for module, port in portlist]

    return PipelineInformation(
            pipeline_version,
            DATRecipe(recipe.plot, actual_parameters),
            conn_map, port_map)


class UpdateError(ValueError):
    """Error while updating a pipeline.

    This is recoverable by creating a new pipeline from scratch instead. It can
    be caused by the alteration of the data stored in annotations, or by
    changes in the VisTrails package's code.
    """


def update_pipeline(controller, pipelineInfo, new_recipe, typecast=None):
    """Update a pipeline to a new recipe.

    This takes a similar pipeline and turns it into the new recipe by adding/
    removing/replacing the variable subworkflows.

    It will raise UpdateError if it can't be done; in this case
    create_pipeline() should be considered.
    """
    # Retrieve the pipeline
    controller.change_selected_version(pipelineInfo.version)
    pipeline = controller.current_pipeline
    old_recipe = pipelineInfo.recipe

    # The plots have to be the same
    if old_recipe.plot != new_recipe.plot:
        raise UpdateError("update_pipeline cannot change plot type!")

    generator = PipelineGenerator(controller)

    conn_map = dict()

    # Used to build the description
    added_params = []
    removed_params = []

    name_to_port = {port.name: port for port in new_recipe.plot.ports}
    actual_parameters = {}
    for port_name in (set(old_recipe.parameters.iterkeys()) |
                      set(new_recipe.parameters.iterkeys())):
        # param -> [[conn_id]]
        old_params = dict()
        for i, param in enumerate(old_recipe.parameters.get(port_name, [])):
            conns = old_params.setdefault(param, [])
            conns.append(list(pipelineInfo.conn_map[port_name][i]))
        new_params = list(new_recipe.parameters.get(port_name, []))
        conn_lists = conn_map.setdefault(port_name, [])

        # Loop on new parameters
        actual_values = []
        for param in new_params:
            # Remove one from old_params
            old = old_params.get(param)
            if old:
                old_conns = old.pop(0)
                if not old:
                    del old_params[param]

                conn_lists.append(old_conns)
                actual_values.append(param)
                continue

            # Can't remove, meaning that there is more of this param than there
            # was before
            # Add this param on this port
            plot_ports = [(pipeline.modules[mod_id], port)
                          for mod_id, port in (
                                  pipelineInfo.port_map[port_name])]
            if param.type == RecipeParameterValue.VARIABLE:
                conns, actual_param = add_variable_subworkflow_typecast(
                        generator,
                        param.variable,
                        plot_ports,
                        name_to_port[port_name].type,
                        typecast=typecast)
                conn_lists.append(conns)
                actual_values.append(actual_param)
            else: #param.type == RecipeParameterValue.CONSTANT:
                desc = name_to_port[port_name].type
                conn_lists.append(add_constant_module(
                        generator,
                        desc,
                        param.constant,
                        plot_ports))
                actual_values.append(param)

            added_params.append(port_name)

        # Now loop on the remaining old parameters
        # If they haven't been removed by the previous loop, that means that
        # there were more of them in the old recipe
        for conn_lists in old_params.itervalues():
            for connections in conn_lists:
                # Remove the variable subworkflow
                modules = set(
                        pipeline.modules[
                                pipeline.connections[c].source.moduleId]
                        for c in connections)
                generator.delete_linked(
                        modules,
                        connection_filter=lambda c: c.id not in connections)

                removed_params.append(port_name)

        actual_parameters[port_name] = actual_values

    # We didn't find anything to change
    if not (added_params or removed_params):
        return pipelineInfo

    pipeline_version = generator.perform_action()

    controller.vistrail.change_description(
            describe_dat_update(added_params, removed_params),
            pipeline_version)

    controller.change_selected_version(pipeline_version, from_root=True)

    return PipelineInformation(
            pipeline_version,
            DATRecipe(new_recipe.plot, actual_parameters),
            conn_map, pipelineInfo.port_map)


def describe_dat_update(added_params, removed_params):
    # We only added parameters
    if added_params and not removed_params:
        # We added one
        if len(added_params) == 1:
            return "Added DAT parameter to %s" % added_params[0]
        # We added several, but all on the same port
        elif all(param == added_params[0]
                 for param in added_params[1:]):
            return "Added DAT parameters to %s" % added_params[0]
        # We added several on different ports
        else:
            return "Added DAT parameters"
    # We only removed parameters
    elif removed_params and not added_params:
        # We removed one
        if len(removed_params) == 1:
            return "Removed DAT parameter from %s" % (
                    removed_params[0])
        # We removed several, but all on the same port
        elif all(param == removed_params[0]
                 for param in removed_params[1:]):
            return "Removed DAT parameters from %s" % (
                    removed_params[0])
        # We removed several from different ports
        else:
            return "Removed DAT parameters"
    # Both additions and deletions
    else:
        # Replaced a parameter
        if ((len(added_params), len(removed_params)) == (1, 1) and
                added_params[0] == removed_params[0]):
            return "Changed DAT parameter on %s" % added_params[0]
        # Did all kind of stuff
        else:
            if added_params:
                port = added_params[0]
            else:
                port = removed_params[0]
            # ... to a single port
            if all(param == port
                   for param in chain(added_params, removed_params)):
                return "Changed DAT parameters on %s" % port
            # ... to different ports
            else:
                return "Changed DAT parameters"


# We don't use vistrails.packages.spreadsheet.spreadsheet_execute:
# executePipelineWithProgress() because it doesn't update provenance
# We need to use the controller's execute_workflow_list() instead of calling
# the interpreter directly
def executePipeline(controller, pipeline,
        reason, locator, version,
        **kwargs):
    """Execute the pipeline while showing a progress dialog.
    """
    _ = translate('executePipeline')

    totalProgress = len(pipeline.modules)
    progress = QtGui.QProgressDialog(_("Executing..."),
                                     QtCore.QString(),
                                     0, totalProgress)
    progress.setWindowTitle(_("Pipeline Execution"))
    progress.setWindowModality(QtCore.Qt.WindowModal)
    progress.show()
    def moduleExecuted(objId):
        progress.setValue(progress.value()+1)
        QtCore.QCoreApplication.processEvents()
    if kwargs.has_key('module_executed_hook'):
        kwargs['module_executed_hook'].append(moduleExecuted)
    else:
        kwargs['module_executed_hook'] = [moduleExecuted]

    results, changed = controller.execute_workflow_list([(
            locator,        # locator
            version,        # version
            pipeline,       # pipeline
            DummyView(),    # view
            None,           # custom_aliases
            None,           # custom_params
            reason,         # reason
            kwargs)])       # extra_info
    get_vistrails_application().send_notification('execution_updated')
    progress.setValue(totalProgress)
    progress.hide()
    progress.deleteLater()

    if not results[0].errors:
        return None
    else:
        module_id, error = next(results[0].errors.iteritems())
        return str(error)


MISSING_PARAMS = object()

def try_execute(controller, pipelineInfo, sheetname, recipe=None):
    if recipe is None:
        recipe = pipelineInfo.recipe

    if all(
            port.optional or recipe.parameters.has_key(port.name)
            for port in recipe.plot.ports):
        # Create a copy of that pipeline so we can change it
        controller.change_selected_version(pipelineInfo.version)
        pipeline = controller.current_pipeline
        pipeline = copy.copy(pipeline)

        # Add the SheetReference to the pipeline
        modules = find_modules_by_type(pipeline, [CellLocation])

        # Hack copied from spreadsheet_execute
        create_module = VistrailController.create_module_static
        create_function = VistrailController.create_function_static
        create_connection = VistrailController.create_connection_static
        id_scope = pipeline.tmp_id
        orig_getNewId = pipeline.tmp_id.__class__.getNewId
        def getNewId(self, objType):
            return -orig_getNewId(self, objType)
        pipeline.tmp_id.__class__.getNewId = getNewId
        try:
            for module in modules:
                # Remove all SheetReference connected to this CellLocation
                conns_to_delete = []
                for conn_id, conn in pipeline.connections.iteritems():
                    if (conn.destinationId == module.id and
                            pipeline.modules[conn.sourceId] is SheetReference):
                        conns_to_delete.append(conn_id)
                for conn_id in conns_to_delete:
                    pipeline.delete_connection(conn_id)

                # Add the SheetReference module
                sheet_module = create_module(
                        id_scope,
                        'edu.utah.sci.vistrails.spreadsheet',
                        'SheetReference')
                sheet_name = create_function(id_scope, sheet_module,
                                             'SheetName', [str(sheetname)])
                sheet_module.add_function(sheet_name)

                # Connect with the CellLocation
                conn = create_connection(id_scope,
                                         sheet_module, 'self',
                                         module, 'SheetReference')

                pipeline.add_module(sheet_module)
                pipeline.add_connection(conn)
        finally:
            pipeline.tmp_id.__class__.getNewId = orig_getNewId

        # Execute the new pipeline
        error = executePipeline(
                controller,
                pipeline,
                reason="DAT recipe execution",
                locator=controller.locator,
                version=pipelineInfo.version)
        return error
    else:
        return MISSING_PARAMS<|MERGE_RESOLUTION|>--- conflicted
+++ resolved
@@ -997,16 +997,6 @@
     return None
 
 
-<<<<<<< HEAD
-def walk_modules(pipeline, modules,
-                 module_filter=None,
-                 connection_filter=None,
-                 depth=sys.maxint):
-    if module_filter is None:
-        module_filter = lambda m: True
-    if connection_filter is None:
-        connection_filter = lambda m: True
-=======
 def read_port_specs(pipeline, port):
     default_type = None
     default_value = None
@@ -1057,17 +1047,14 @@
     return default_type, default_type, None, None
 
 
-def delete_linked(controller, modules, operations,
-                  module_filter=lambda m: True,
-                  connection_filter=lambda c: True,
-                  depth=sys.maxint):
-    """Delete all modules and connections linked to the specified modules.
-
-    module_filter is an optional function called during propagation to modules.
-
-    connection_filter is an optional function called during propagation to
-    connections.
->>>>>>> cd47cc13
+def walk_modules(pipeline, modules,
+                 module_filter=None,
+                 connection_filter=None,
+                 depth=sys.maxint):
+    if module_filter is None:
+        module_filter = lambda m: True
+    if connection_filter is None:
+        connection_filter = lambda m: True
 
     # Build a map of the connections in which each module takes part
     module_connections = dict()
