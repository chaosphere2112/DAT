import itertools
import urllib2
import warnings
import weakref

from dat import RecipeParameterValue, DATRecipe, PipelineInformation
from dat import data_provenance
from dat.global_data import GlobalManager
from dat.vistrails_interface import Variable, get_pipeline_location

from vistrails.core.application import get_vistrails_application
from vistrails.core.system import vistrails_default_file_type
from vistrails.packages.spreadsheet.spreadsheet_cell import CellInformation
from vistrails.packages.spreadsheet.spreadsheet_controller import \
    spreadsheetController
from vistrails.packages.spreadsheet.spreadsheet_tab import \
    StandardWidgetSheetTab


class VistrailData(object):
    """Keeps a list of DAT objects that are local to a vistrail file.

    This object allows components throughout the application to access the
    variables for a given vistrail, and emits notifications when the list of
    variable changes.

    It also keeps a mapping between pipeline versions and DATRecipe and writes
    it in the vistrail as annotations.

    An object of this class gets created for each currently opened vistrail
    file.
    """

    # Annotation format is:
    #   <actionAnnotation
    #           actionId="PIPELINEVERSION"
    #           key="dat-recipe"
    #           value="<recipe>" />
    #   <actionAnnotation
    #           actionId="PIPELINEVERSION"
    #           key="dat-ports"
    #           value="<portmap>" />
    #
    # Where <recipe> has the format (with added whitespace for clarity):
    #   plot_package,PlotName;
    #       param1=v=
    #           varname1:CONN1,CONN2|
    #           varname2,cast_op:CONN3;
    #       param2=c=value2
    #
    # And <portmap>:
    #   param1=
    #       ID1,PORT1:ID2,PORT2|
    #       ID3,PORT3;
    #   param2=ID4,PORT4
    #
    # replacing:
    #   * PIPELINEVERSION with the version number
    #   * PlotName with the 'name' field of the plot
    #   * param<N> with the name of an input port of the plot
    #   * varname with the name of a variable
    #   * ID<P> and PORT<P> with the module id and port name of the plot's
    #     input port for the associated parameter
    #   * CONN<M> with the id of a connection tying the plot input port to one
    #     of the parameters set to this port
    #   * value<N> is the string representation of a constant
    #   * cast_op is the name of the variable operation used for typecasting
    #
    # Parameters which are not set are simply omitted from the list
    _RECIPE_KEY = 'dat-recipe'
    _PORTMAP_KEY = 'dat-ports'
    _DATA_PROVENANCE_KEY = 'dat-data-provenance'

    @staticmethod
    def _build_recipe_annotation(recipe, conn_map):
        """Builds the recipe annotation value from the recipe and conn_map.
        """
        value = '%s,%s' % (recipe.plot.package_identifier, recipe.plot.name)
        for param, param_values in sorted(recipe.parameters.iteritems(),
                                          key=lambda (k, v): k):
            if not param_values:
                continue
            value += ';%s=' % param
            if param_values[0].type == RecipeParameterValue.CONSTANT:
                if len(param_values) != 1:
                    raise ValueError
                value += 'c='
            else: # param_values[0].type == RecipeParameterValue.VARIABLE:
                value += 'v='

            for i, param_val, conn_list in itertools.izip(
                    itertools.count(), param_values, conn_map[param]):
                if i != 0:
                    value += '|'
                if param_val.type == RecipeParameterValue.CONSTANT:
                    value += urllib2.quote(param_val.constant, safe='')
                else: # param_val.type == RecipeParameterValue.VARIABLE
                    value += param_val.variable.name
                    if param_val.typecast is not None:
                        value += ',%s' % param_val.typecast
                value += ':' + ','.join(
                        '%d' % conn_id
                        for conn_id in conn_list)
        return value

    @staticmethod
    def _read_recipe_annotation(vistraildata, value):
        """Reads (recipe, conn_map) from an annotation value.
        """
        def read_connlist(connlist):
            return tuple(int(conn_id) for conn_id in connlist.split(','))

        value = iter(value.split(';'))
        try:
            plot = next(value)
            plot = plot.split(',')
            if len(plot) != 2:
                raise ValueError
            plot = GlobalManager.get_plot(*plot) # Might raise KeyError
            parameters = dict()
            conn_map = dict()
            for param in value:
                param, t, pvals = param.split('=') # Might raise ValueError
                    # or TypeError
                pvals = pvals.split('|')
                plist = []
                cplist = []
                if t not in ('c', 'v'):
                    raise ValueError
                for val in pvals:
                    val = val.split(':')
                    if len(val) != 2:
                        raise ValueError
                    if t == 'c':
                        plist.append(RecipeParameterValue(
                                constant=urllib2.unquote(val[0])))
                    else: # t == 'v':
                        v = val[0].split(',')
                        if len(v) not in (1, 2):
                            raise ValueError
                        variable = vistraildata.get_variable(v[0])
                        if len(v) == 2:
                            plist.append(RecipeParameterValue(
                                    variable=variable,
                                    typecast=v[1]))
                        else:
                            plist.append(RecipeParameterValue(
                                    variable=variable))
                    cplist.append(read_connlist(val[1]))
                parameters[param] = tuple(plist)
                conn_map[param] = tuple(cplist)
            return DATRecipe(plot, parameters), conn_map
        except (KeyError, ValueError, TypeError):
            return None, None

    @staticmethod
    def _build_portmap_annotation(port_map):
        """Builds the port_map annotation value.
        """
        value = []

        for param, port_list in sorted(port_map.iteritems(),
                                       key=lambda (k, v): k):
            if not port_list:
                continue

            value.append('%s=' % param + ':'.join(
                    '%d,%s' % (mod_id, portname)
                    for mod_id, portname in port_list))

        return ';'.join(value)

    @staticmethod
    def _read_portmap_annotation(value):
        """Reads port_map from an annotation value.
        """
        try:
            port_map = dict()
            value = value.split(';')
            for mapping in value:
                param, ports = mapping.split('=')
                if not ports:
                    port_map[param] = []
                    continue
                ports = ports.split(':')
                portlist = []
                for port in ports:
                    port = port.split(',')
                    mod_id, port_name = port
                    portlist.append((int(mod_id), port_name))
                port_map[param] = portlist
            return port_map
        except (ValueError, TypeError):
            return None

    def __init__(self, controller):
        """Initial setup of the VistrailData.

        Discovers plots and variable loaders from packages and registers
        notifications for packages loaded in the future.
        """
        self._controller = controller
        self._spreadsheet_tabs = None

        self._variables = dict()
        self._data_provenance = dict() # version: int -> provenance

        self._cell_to_version = dict() # CellInformation -> int
        self._version_to_pipeline = dict() # int -> PipelineInformation
        self._cell_to_pipeline = dict() # CellInformation-> PipelineInformation

        self._failed_infer_calls = set() # [version: int]

        app = get_vistrails_application()

        # dat_new_variable(varname: str)
        app.create_notification('dat_new_variable')
        # dat_removed_variable(varname: str)
        app.create_notification('dat_removed_variable')

        annotations = self._controller.vistrail.action_annotations

        # Load variables from tagged versions
        if self._controller.vistrail.has_tag_str('dat-vars'):
            # Load all data provenance annotations
            # Loading from known variables is not enough, we also need deleted
            # variables to form the complete graph
            for an in annotations:
                if an.key == self._DATA_PROVENANCE_KEY:
                    version = an.action_id
                    provenance = data_provenance.read_from_annotation(an.value)
                    self._data_provenance[version] = provenance

            tagmap = self._controller.vistrail.get_tagMap()
            for version, tag in tagmap.iteritems():
                if tag.startswith('dat-var-'):
                    varname = tag[8:]

                    # Get the type from the OutputPort module's spec input port
                    type = Variable.read_type(
                            self._controller.vistrail.getPipeline(version))
                    if type is None:
                        warnings.warn("Found invalid DAT variable pipeline "
                                      "%r, ignored" % tag)
                        continue
                    # Get the data provenance
                    provenance = self._data_provenance.get(version)

                    variable = Variable.VariableInformation(
                            varname, self._controller, type, provenance)

                    self._variables[varname] = variable
                    self._add_variable(varname)

        # Load mappings from annotations
        # First, read the recipes
        for an in annotations:
            if an.key == self._RECIPE_KEY:
                version = an.action_id
                recipe, conn_map = self._read_recipe_annotation(self, an.value)
                if recipe is not None:
                    pipeline = PipelineInformation(
                            version, recipe, conn_map,
                            None) # to be filled by the next block
                    self._version_to_pipeline[version] = pipeline
        # Then, read the port maps
        for an in annotations:
            if an.key == self._PORTMAP_KEY:
                pipeline = self._version_to_pipeline[an.action_id]
                if not pipeline:
                    # Purge the lone port map
                    warnings.warn("Found a DAT port map annotation with no "
                                  "associated recipe -- removing")
                    self._controller.vistrail.set_action_annotation(
                            an.action_id,
                            an.key,
                            None)
                else:
                    port_map = self._read_portmap_annotation(an.value)
                    if port_map is not None:
                        pipeline.port_map = port_map

    def _get_controller(self):
        return self._controller
    controller = property(_get_controller)

    def _get_spreadsheet_tabs(self):
        if self._spreadsheet_tabs is not None:
            return self._spreadsheet_tabs

        sh_window = spreadsheetController.findSpreadsheetWindow(create=False)
        if sh_window is None:
            return None
        tab_controller = sh_window.tabController

        # Get the cell location from the pipeline to fill in _cell_to_version
        # and _cell_to_pipeline
        cells = dict()
        sheet_sizes = dict()
        for pipeline in self._version_to_pipeline.itervalues():
            try:
                row, col, sheetname = get_pipeline_location(
                        self._controller,
                        pipeline)
            except ValueError:
                continue
            try:
                p = cells[(row, col, sheetname)]
            except KeyError:
                cells[(row, col, sheetname)] = pipeline
                rowCount, colCount = sheet_sizes.get(sheetname, (2, 2))
                rowCount = max(rowCount, row + 1)
                colCount = max(colCount, col + 1)
                sheet_sizes[sheetname] = (rowCount, colCount)
            else:
                if pipeline.version > p.version:
                    # Select the latest version for a given cell
                    cells[(row, col, sheetname)] = pipeline
        self._spreadsheet_tabs = dict()
        for (row, col, sheetname), pipeline in cells.iteritems():
            try:
                spreadsheet_tab = self._spreadsheet_tabs[sheetname]
            except KeyError:
                rowCount, colCount = sheet_sizes.get(sheetname, (2, 2))
                tab = StandardWidgetSheetTab(
                        tab_controller,
                        row=rowCount,
                        col=colCount,
                        swflags=0)
                tab_controller.addTabWidget(
                        tab,
                        u'%s / %s' % (self.name, sheetname))
                self._spreadsheet_tabs[sheetname] = tab
            cellInfo = CellInformation(spreadsheet_tab, row, col)
            self._cell_to_pipeline[cellInfo] = pipeline
            self._cell_to_version[cellInfo] = pipeline.version

<<<<<<< HEAD
        if not self._spreadsheet_tabs:
            tab = StandardWidgetSheetTab(
                    tab_controller,
                    row=2,
                    col=2,
                    swflags=0)
            name = 'Sheet 1'
            tab_controller.addTabWidget(tab, u'%s / %s' % (self.name, name))
            self._spreadsheet_tabs[name] = tab
            VistrailManager._tabs[tab] = self

        return self._spreadsheet_tabs
    spreadsheet_tabs = property(_get_spreadsheet_tabs)

    def update_spreadsheet_tabs(self):
=======
    def _get_controller(self):
        return self._controller
    controller = property(_get_controller)

    def _get_spreadsheet_tab(self):
        if self._spreadsheet_tab is None:
            sh_window = spreadsheetController.findSpreadsheetWindow(
                    create=False)
            if sh_window is not None:
                tab_controller = sh_window.tabController
                tab = StandardWidgetSheetTab(
                        tab_controller)
                title = self._controller.name
                if not title:
                    title = "Untitled{ext}".format(
                            ext=vistrails_default_file_type())
                tab_controller.addTabWidget(tab, title)
                self._spreadsheet_tab = tab
                VistrailManager._tabs[tab] = self

                self._discover_cell_pipelines()
        return self._spreadsheet_tab
    spreadsheet_tab = property(_get_spreadsheet_tab)

    def update_spreadsheet_tab(self):
>>>>>>> 7830427d
        """Updates the title of the spreadsheet tab.

        Called when a controller changes name.
        """
        tabs = self.spreadsheet_tabs
        if tabs is not None:
            for title, tab in tabs.iteritems():
                tabWidget = tab.tabWidget
                title = u'%s / %s' % (self.name, title)
                tab.setWindowTitle(title)
                tabWidget.setTabText(tabWidget.indexOf(tab), title)

    def new_variable(self, varname, variable):
        """Register a new Variable with DAT.

        This will materialize it in the pipeline and signal its creation.
        """
        if varname in self._variables:
            raise ValueError("A variable named %s already exists!")

        # Materialize the Variable in the Vistrail
        variable = variable.materialize(varname)

        # Record the data provenance in an annotation
        version = self.controller.vistrail.get_version_number(
                'dat-var-%s' % varname)
        self.controller.vistrail.set_action_annotation(
                version,
                self._DATA_PROVENANCE_KEY,
                data_provenance.save_to_annotation(variable.provenance))

        # Add a record in our map of provenance data
        self._data_provenance[version] = variable.provenance

        self._variables[varname] = variable

        self._add_variable(varname)

    def _add_variable(self, varname, renamed_from=None):
        if renamed_from is not None:
            # Variable was renamed -- reflect this change on the annotations
            for pipeline in self._version_to_pipeline.itervalues():
                if any(
                        p.type == RecipeParameterValue.VARIABLE and
                        p.variable.name == varname
                        for p_values in pipeline.recipe.parameters.itervalues()
                        for p in p_values):
                    self._controller.vistrail.set_action_annotation(
                            pipeline.version,
                            self._RECIPE_KEY,
                            self._build_recipe_annotation(
                                    pipeline.recipe,
                                    pipeline.conn_map))

        get_vistrails_application().send_notification(
                'dat_new_variable',
                self._controller,
                varname,
                renamed_from=renamed_from)

    def _remove_variable(self, varname, renamed_to=None):
        get_vistrails_application().send_notification(
                'dat_removed_variable',
                self._controller,
                varname,
                renamed_to=renamed_to)

        if renamed_to is None:
            # A variable was removed!
            # We'll remove all the mappings that used it
            to_remove = set([])
            for pipeline in self._version_to_pipeline.itervalues():
                if any(
                        p.type == RecipeParameterValue.VARIABLE and
                        p.variable.name == varname
                        for p_values in pipeline.recipe.parameters.itervalues()
                        for p in p_values):
                    to_remove.add(pipeline.version)
            if to_remove:
                warnings.warn(
                        "Variable %r was used in %d pipelines!" % (
                                varname, len(to_remove)))
            for version in to_remove:
                del self._version_to_pipeline[version]

                # Remove the annotations from the vistrail
                for key in (
                        self._RECIPE_KEY, self._PORTMAP_KEY):
                    self._controller.vistrail.set_action_annotation(
                            version,
                            key,
                            None)

            cell_to_remove = []
            for cellInfo, version in self._cell_to_version.iteritems():
                if version in to_remove:
                    cell_to_remove.append(cellInfo)
            for cellInfo in cell_to_remove:
                del self._cell_to_version[cellInfo]
                del self._cell_to_pipeline[cellInfo]

    def remove_variable(self, varname):
        """Remove a Variable from DAT.

        This will remove the associated version in the vistrail and signal its
        destruction.
        """
        self._remove_variable(varname)

        variable = self._variables.pop(varname)
        variable.remove()

    def rename_variable(self, old_varname, new_varname):
        """Rename a Variable.

        This will update the tag on the associated version.

        Observers will get notified that a Variable was deleted and another
        added.
        """
        self._remove_variable(old_varname, renamed_to=new_varname)

        variable = self._variables.pop(old_varname)
        self._variables[new_varname] = variable
        variable.rename(new_varname)

        self._add_variable(new_varname, renamed_from=old_varname)

    def get_variable(self, varname):
        if not isinstance(varname, str):
            raise ValueError
        return self._variables.get(varname)

    def _get_variables(self):
        return self._variables.iterkeys()
    variables = property(_get_variables)

    def variable_provenance(self, version):
        """Gets the provenance for a variable pipeline.

        This is similar to get_variable(...).provenance except that it also
        works for variables that have been deleted (VisTrails keeps every
        version, along with their annotations excepts for tags).
        """
        return self._data_provenance.get(version)

    def created_pipeline(self, cellInfo, pipeline):
        """Registers a new pipeline as being the result of a DAT recipe.

        We now know that this pipeline was created in the given cell from this
        plot and these parameters.

        The version will get annotated with the DAT metadata, allowing it to be
        updated later.
        """
        try:
            p = self._version_to_pipeline[pipeline.version]
            if p == pipeline:
                return # Ok I guess
            warnings.warn(
                    "A new pipeline was created with a previously known "
                    "version!\n"
                    "  version=%r\n"
                    "  old recipe=%r\n"
                    "  new recipe=%r\n"
                    "replacing..." % (
                    pipeline.version,
                    p.recipe,
                    pipeline.recipe))
        except KeyError:
            pass
        self._cell_to_version[cellInfo] = pipeline.version
        self._version_to_pipeline[pipeline.version] = pipeline
        self._cell_to_pipeline[cellInfo] = pipeline

        # Add the annotation in the vistrail
        self._controller.vistrail.set_action_annotation(
                pipeline.version,
                self._RECIPE_KEY,
                self._build_recipe_annotation(pipeline.recipe,
                                              pipeline.conn_map))

        self._controller.vistrail.set_action_annotation(
                pipeline.version,
                self._PORTMAP_KEY,
                self._build_portmap_annotation(pipeline.port_map))

    def _infer_pipelineinfo(self, version, cellInfo):
        """Try to make up a pipelineInfo for a version and store it.

        Returns the new pipelineInfo, or None if we failed.
        """
        # This ensures that we don't try to infer a DAT recipe from the same
        # pipeline over and over again
        if version in self._failed_infer_calls:
            return None
        def fail():
            self._failed_infer_calls.add(version)
            return None

        # Recursively obtains the parent version's pipelineInfo
        try:
            parentId = self._controller.vistrail.actionMap[version].prevId
        except KeyError:
            return fail()
        parentInfo = self.get_pipeline(parentId, infer_for_cell=cellInfo)
        if parentInfo is None:
            return fail()

        # Here we loop on modules/connections to check that the required things
        # from the old pipeline are still here

        pipeline = self._controller.vistrail.getPipeline(version)

        new_parameters = dict()
        new_conn_map = dict()

        # Check that the plot is still there by finding the plot ports
        for name, port_list in parentInfo.port_map.iteritems():
            for mod_id, portname in port_list:
                if not pipeline.modules.has_key(mod_id):
                    return fail()

        # Loop on parameters to check they are still there
        for name, parameter_list in parentInfo.recipe.parameters.iteritems():
            conn_list = parentInfo.conn_map[name]
            new_parameter_list = []
            new_conn_list = []
            for parameter, conns in itertools.izip(parameter_list, conn_list):
                if all(
                        pipeline.connections.has_key(conn_id)
                        for conn_id in conns):
                    new_parameter_list.append(parameter)
                    new_conn_list.append(conns)
            new_parameters[name] = new_parameter_list
            new_conn_map[name] = new_conn_list

        new_recipe = DATRecipe(parentInfo.recipe.plot, new_parameters)
        pipelineInfo = PipelineInformation(version, new_recipe,
                                           new_conn_map, parentInfo.port_map)
        self.created_pipeline(cellInfo, pipelineInfo)
        return pipelineInfo

    def get_pipeline(self, param, infer_for_cell=None):
        """Get the pipeline information for a given cell or version.

        Returns None if nothing is found.

        If infer_for_cell is set and the pipeline has no known recipe, but a
        parent version had one, we'll try to make up something sensible and
        store it. infer_for_cell should be the CellInformation of the cell
        where this pipeline was found.
        """
        if isinstance(param, (int, long)):
            pipelineInfo = self._version_to_pipeline.get(param, None)
            if pipelineInfo is not None or infer_for_cell is None:
                return pipelineInfo

            return self._infer_pipelineinfo(param, infer_for_cell)
        else:
            return self._cell_to_pipeline.get(param, None)

    def _get_all_pipelines(self):
        return self._version_to_pipeline.itervalues()
    all_pipelines = property(_get_all_pipelines)

    def _get_all_cells(self):
        return self._cell_to_pipeline.iteritems()
    all_cells = property(_get_all_cells)


class VistrailManager(object):
    """Keeps a list of VistrailData objects.

    This singleton keeps a VistrailData object for each currently opened
    vistrail.
    """
    def __init__(self):
        self._vistrails = dict() # Controller -> VistrailData
        self._tabs = dict() # SpreadsheetTab -> VistrailData
        self._names = dict() # name: unicode -> VistrailData
        self._current_controller = None
        self.initialized = False
        self._forgotten = weakref.WeakKeyDictionary()
                # WeakSet only appeared in Python 2.7

    def init(self):
        """Initialization function, called when the application is created.

        This is not done at module-import time to avoid complex import-order
        issues.
        """
        app = get_vistrails_application()
        app.register_notification(
                'controller_changed',
                self.set_controller)
        app.register_notification(
                'controller_closed',
                self.forget_controller)
        app.register_notification(
                'vistrail_saved',
                self.controller_name_changed)
        bw = get_vistrails_application().builderWindow
        self.set_controller(bw.get_current_controller())
        self.initialized = True

    def set_controller(self, controller):
        """Called through the notification mechanism.

        Changes the 'current' controller, building a VistrailData for it if
        necessary.
        """
        if controller == self._current_controller:
            # VisTrails sends 'controller_changed' a lot
            return
        if self._forgotten.get(controller, False):
            # Yes, 'controller_changed' can happen after 'controller_closed'
            # This is unfortunate
            return

        self._current_controller = controller
        try:
            self._vistrails[controller]
            new = False
        except KeyError:
            vistraildata = VistrailData(controller)
            name = self._make_name(controller.name)
            vistraildata.name = name
            self._names[name] = vistraildata
            self._vistrails[controller] = vistraildata
            new = True

        get_vistrails_application().send_notification(
                'dat_controller_changed',
                controller,
                new=new)

    def __call__(self, controller=None):
        """Accesses a VistrailData for a specific controller.

        If the controller is not specified, assume the current one.
        """
        if controller is None:
            controller = self._current_controller
        if controller is None:
            return None
        try:
            return self._vistrails[controller]
        except KeyError:
            warnings.warn("Unknown controller requested from "
                          "VistrailManager:\n  %r" % controller)
            vistraildata = VistrailData(controller)
            self._vistrails[controller] = vistraildata
            return vistraildata

    def _make_name(self, ctrl_name):
        if not ctrl_name:
            ctrl_name = u"Untitled{ext}".format(
                    ext=vistrails_default_file_type())

        name = ctrl_name
        i = 1
        while name in self._names:
            i += 1
            name = u'%s (%d)' % (name, i)
        return name

    def controller_name_changed(self):
        vistraildata = self()

        old_name = vistraildata.name
        del self._names[old_name]

        mangled_name = self._make_name(self._current_controller.name)

        vistraildata.name = mangled_name
        self._names[mangled_name] = vistraildata

        vistraildata.update_spreadsheet_tabs()

    def from_spreadsheet_tab(self, tab):
        return self._tabs.get(tab)

    def forget_controller(self, controller):
        """Removes the data for a specific controller.

        Called when a controller is closed.
        """
        try:
            vistraildata = self._vistrails[controller]
        except KeyError:
            return
        else:
            # Remove the spreadsheets
            tabs = vistraildata.spreadsheet_tabs
            for tab in tabs.itervalues():
                tab.tabWidget.deleteSheet(tab)
                del self._tabs[tab]

            del self._vistrails[controller]
            del self._names[vistraildata.name]

            self._forgotten[controller] = True

        if self._current_controller == controller:
            self._current_controller = None

VistrailManager = VistrailManager()<|MERGE_RESOLUTION|>--- conflicted
+++ resolved
@@ -335,13 +335,11 @@
             self._cell_to_pipeline[cellInfo] = pipeline
             self._cell_to_version[cellInfo] = pipeline.version
 
-<<<<<<< HEAD
         if not self._spreadsheet_tabs:
             tab = StandardWidgetSheetTab(
                     tab_controller,
                     row=2,
-                    col=2,
-                    swflags=0)
+                    col=2)
             name = 'Sheet 1'
             tab_controller.addTabWidget(tab, u'%s / %s' % (self.name, name))
             self._spreadsheet_tabs[name] = tab
@@ -351,33 +349,6 @@
     spreadsheet_tabs = property(_get_spreadsheet_tabs)
 
     def update_spreadsheet_tabs(self):
-=======
-    def _get_controller(self):
-        return self._controller
-    controller = property(_get_controller)
-
-    def _get_spreadsheet_tab(self):
-        if self._spreadsheet_tab is None:
-            sh_window = spreadsheetController.findSpreadsheetWindow(
-                    create=False)
-            if sh_window is not None:
-                tab_controller = sh_window.tabController
-                tab = StandardWidgetSheetTab(
-                        tab_controller)
-                title = self._controller.name
-                if not title:
-                    title = "Untitled{ext}".format(
-                            ext=vistrails_default_file_type())
-                tab_controller.addTabWidget(tab, title)
-                self._spreadsheet_tab = tab
-                VistrailManager._tabs[tab] = self
-
-                self._discover_cell_pipelines()
-        return self._spreadsheet_tab
-    spreadsheet_tab = property(_get_spreadsheet_tab)
-
-    def update_spreadsheet_tab(self):
->>>>>>> 7830427d
         """Updates the title of the spreadsheet tab.
 
         Called when a controller changes name.
